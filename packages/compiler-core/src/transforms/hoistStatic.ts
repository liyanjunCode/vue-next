--- conflicted
+++ resolved
@@ -54,14 +54,8 @@
   // @vue/compiler-dom), but doing it here allows us to perform only one full
   // walk of the AST and allow `stringifyStatic` to stop walking as soon as its
   // stringficiation threshold is met.
-<<<<<<< HEAD
-   // 是否包含运行时常量
-  let hasRuntimeConstant = false
-  // 从根元素开始 递归检查所有元素的静态元素并进行处理
-=======
   let canStringify = true
 
->>>>>>> f8bacef2
   const { children } = node
   for (let i = 0; i < children.length; i++) {
     const child = children[i]
@@ -71,17 +65,6 @@
       child.type === NodeTypes.ELEMENT &&
       child.tagType === ElementTypes.ELEMENT
     ) {
-<<<<<<< HEAD
-      let staticType
-      if (
-        !doNotHoistNode &&
-        // 获取静态节点的类型，如果是元素，则递归检查它的子节点
-        (staticType = getStaticType(child, resultCache)) > 0
-      ) {
-        // 如果 getStaticType 返回的 staticType 的值是 2，则表明它是一个运行时常量，由于它的值在运行时才能被确定，所以是不能静态提升的。
-        if (staticType === StaticType.HAS_RUNTIME_CONSTANT) {
-          hasRuntimeConstant = true
-=======
       const constantType = doNotHoistNode
         ? ConstantTypes.NOT_CONSTANT
         : getConstantType(child, resultCache)
@@ -95,7 +78,6 @@
           child.codegenNode = context.hoist(child.codegenNode!)
           hasHoistedNode = true
           continue
->>>>>>> f8bacef2
         }
       } else {
         // node may contain dynamic children, but its props may be eligible for
