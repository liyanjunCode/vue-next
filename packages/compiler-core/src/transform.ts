--- conflicted
+++ resolved
@@ -336,12 +336,7 @@
       helper(FRAGMENT),
       undefined,
       root.children,
-<<<<<<< HEAD
-      `${PatchFlags.STABLE_FRAGMENT} /* ${PatchFlagNames[PatchFlags.STABLE_FRAGMENT]
-      } */`,
-=======
       patchFlag + (__DEV__ ? ` /* ${patchFlagText} */` : ``),
->>>>>>> 43eab923
       undefined,
       undefined,
       true
