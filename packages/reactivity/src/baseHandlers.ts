import {
  reactive,
  readonly,
  toRaw,
  ReactiveFlags,
  Target,
  readonlyMap,
  reactiveMap
} from './reactive'
import { TrackOpTypes, TriggerOpTypes } from './operations'
import {
  track,
  trigger,
  ITERATE_KEY,
  pauseTracking,
  resetTracking
} from './effect'
import {
  isObject,
  hasOwn,
  isSymbol,
  hasChanged,
  isArray,
  isIntegerKey,
  extend
} from '@vue/shared'
import { isRef } from './ref'

const builtInSymbols = new Set(
  Object.getOwnPropertyNames(Symbol)
    .map(key => (Symbol as any)[key])
    .filter(isSymbol)
)

const get = /*#__PURE__*/ createGetter()
const shallowGet = /*#__PURE__*/ createGetter(false, true)
const readonlyGet = /*#__PURE__*/ createGetter(true)
const shallowReadonlyGet = /*#__PURE__*/ createGetter(true, true)
// 数组的数据结构， 内部的数据可能进行过响应式转换，用'includes', 'indexOf', 'lastIndexOf'去判断原数组就
//不能正确的判断是否在数组中了，所以这里是拦截了这些方法， 在内部尝试用数组原型方法，找到了直接返回
// 未找到，再把数组内的数据转换为原来的数据， 再用数组原型方法判断
const arrayInstrumentations: Record<string, Function> = {}
<<<<<<< HEAD
  ;['includes', 'indexOf', 'lastIndexOf'].forEach(key => {
    arrayInstrumentations[key] = function (...args: any[]): any {
      // toRaw 可以把响应式对象转成原始数据
      const arr = toRaw(this) as any
      for (let i = 0, l = (this as any).length; i < l; i++) {
        // 依赖收集
        track(arr, TrackOpTypes.GET, i + '')
      }
      // we run the method using the original args first (which may be reactive)
      // 先尝试用参数本身，可能是响应式数据
      const res = arr[key](...args)
      if (res === -1 || res === false) {
        // if that didn't work, run it again using raw values.
        // 如果失败，再尝试把参数转成原始数据
        return arr[key](...args.map(toRaw))
      } else {
        return res
      }
    }
  })
=======
// instrument identity-sensitive Array methods to account for possible reactive
// values
;(['includes', 'indexOf', 'lastIndexOf'] as const).forEach(key => {
  const method = Array.prototype[key] as any
  arrayInstrumentations[key] = function(this: unknown[], ...args: unknown[]) {
    const arr = toRaw(this)
    for (let i = 0, l = this.length; i < l; i++) {
      track(arr, TrackOpTypes.GET, i + '')
    }
    // we run the method using the original args first (which may be reactive)
    const res = method.apply(arr, args)
    if (res === -1 || res === false) {
      // if that didn't work, run it again using raw values.
      return method.apply(arr, args.map(toRaw))
    } else {
      return res
    }
  }
})
// instrument length-altering mutation methods to avoid length being tracked
// which leads to infinite loops in some cases (#2137)
;(['push', 'pop', 'shift', 'unshift', 'splice'] as const).forEach(key => {
  const method = Array.prototype[key] as any
  arrayInstrumentations[key] = function(this: unknown[], ...args: unknown[]) {
    pauseTracking()
    const res = method.apply(this, args)
    resetTracking()
    return res
  }
})
>>>>>>> 43eab923

function createGetter(isReadonly = false, shallow = false) {
  return function get(target: Target, key: string | symbol, receiver: object) {
    if (key === ReactiveFlags.IS_REACTIVE) {
      // 代理 observed.__v_isReactive
      return !isReadonly
    } else if (key === ReactiveFlags.IS_READONLY) {
      // 代理 observed.__v_isReadonly
      return isReadonly
    } else if (
      key === ReactiveFlags.RAW &&
      receiver === (isReadonly ? readonlyMap : reactiveMap).get(target)
    ) {
      // 代理 observed.__v_raw
      return target
    }

    const targetIsArray = isArray(target)
<<<<<<< HEAD
    // arrayInstrumentations（是个对象） 包含对数组一些方法修改的函数'includes', 'indexOf', 'lastIndexOf'
    if (targetIsArray && hasOwn(arrayInstrumentations, key)) {
=======

    if (!isReadonly && targetIsArray && hasOwn(arrayInstrumentations, key)) {
>>>>>>> 43eab923
      return Reflect.get(arrayInstrumentations, key, receiver)
    }
    // 求值
    const res = Reflect.get(target, key, receiver)
<<<<<<< HEAD
    // 内置 Symbol key 不需要依赖收集
    const keyIsSymbol = isSymbol(key)
=======

>>>>>>> 43eab923
    if (
      isSymbol(key)
        ? builtInSymbols.has(key as symbol)
        : key === `__proto__` || key === `__v_isRef`
    ) {
      return res
    }
    // 依赖收集  isReadonly 为 true 则不需要依赖收集
    if (!isReadonly) {
      track(target, TrackOpTypes.GET, key)
    }

    if (shallow) {
      return res
    }

    if (isRef(res)) {
      // ref unwrapping - does not apply for Array + integer key.
      const shouldUnwrap = !targetIsArray || !isIntegerKey(key)
      return shouldUnwrap ? res.value : res
    }
    // 如果 res 是个对象或者数组类型，则递归执行 reactive 函数把 res 变成响应式
    if (isObject(res)) {
      // Convert returned value into a proxy as well. we do the isObject check
      // here to avoid invalid value warning. Also need to lazy access readonly
      // and reactive here to avoid circular dependency.
      // 如果 res 是个对象或者数组类型，则递归执行 readonly 函数把 res readonly
      return isReadonly ? readonly(res) : reactive(res)
    }

    return res
  }
}

const set = /*#__PURE__*/ createSetter()
const shallowSet = /*#__PURE__*/ createSetter(true)
// 创建set 函数
function createSetter(shallow = false) {
  return function set(
    target: object,
    key: string | symbol,
    value: unknown,
    receiver: object
  ): boolean {
    const oldValue = (target as any)[key]
    if (!shallow) {
      value = toRaw(value)
      if (!isArray(target) && isRef(oldValue) && !isRef(value)) {
        oldValue.value = value
        return true
      }
    } else {
      // in shallow mode, objects are set as-is regardless of reactive or not
    }
    // key 是否存在于 target
    const hadKey =
      isArray(target) && isIntegerKey(key)
        ? Number(key) < target.length
        : hasOwn(target, key)
    // Reflect.set 设置值
    const result = Reflect.set(target, key, value, receiver)
    // don't trigger if target is something up in the prototype chain of original
    // 如果目标的原型链也是一个 proxy，通过 Reflect.set 修改原型链上的属性会再次触发 setter，
    //这种情况下就没必要触发两次 trigger 了
    if (target === toRaw(receiver)) {//通过 trigger 函数派发通知
      //hadKey判断是新增 还是修改
      if (!hadKey) {
        trigger(target, TriggerOpTypes.ADD, key, value)
      } else if (hasChanged(value, oldValue)) {
        trigger(target, TriggerOpTypes.SET, key, value, oldValue)
      }
    }
    return result
  }
}

function deleteProperty(target: object, key: string | symbol): boolean {
  const hadKey = hasOwn(target, key)
  const oldValue = (target as any)[key]
  const result = Reflect.deleteProperty(target, key)
  if (result && hadKey) {
    trigger(target, TriggerOpTypes.DELETE, key, undefined, oldValue)
  }
  return result
}

function has(target: object, key: string | symbol): boolean {
  const result = Reflect.has(target, key)
  if (!isSymbol(key) || !builtInSymbols.has(key)) {
    track(target, TrackOpTypes.HAS, key)
  }
  return result
}

function ownKeys(target: object): (string | number | symbol)[] {
  track(target, TrackOpTypes.ITERATE, isArray(target) ? 'length' : ITERATE_KEY)
  return Reflect.ownKeys(target)
}

export const mutableHandlers: ProxyHandler<object> = {
  get,
  set,
  deleteProperty,
  has,
  ownKeys
}

export const readonlyHandlers: ProxyHandler<object> = {
  get: readonlyGet,
  set(target, key) {
    if (__DEV__) {
      console.warn(
        `Set operation on key "${String(key)}" failed: target is readonly.`,
        target
      )
    }
    return true
  },
  deleteProperty(target, key) {
    if (__DEV__) {
      console.warn(
        `Delete operation on key "${String(key)}" failed: target is readonly.`,
        target
      )
    }
    return true
  }
}

export const shallowReactiveHandlers: ProxyHandler<object> = extend(
  {},
  mutableHandlers,
  {
    get: shallowGet,
    set: shallowSet
  }
)

// Props handlers are special in the sense that it should not unwrap top-level
// refs (in order to allow refs to be explicitly passed down), but should
// retain the reactivity of the normal readonly object.
export const shallowReadonlyHandlers: ProxyHandler<object> = extend(
  {},
  readonlyHandlers,
  {
    get: shallowReadonlyGet
  }
)<|MERGE_RESOLUTION|>--- conflicted
+++ resolved
@@ -40,59 +40,40 @@
 //不能正确的判断是否在数组中了，所以这里是拦截了这些方法， 在内部尝试用数组原型方法，找到了直接返回
 // 未找到，再把数组内的数据转换为原来的数据， 再用数组原型方法判断
 const arrayInstrumentations: Record<string, Function> = {}
-<<<<<<< HEAD
-  ;['includes', 'indexOf', 'lastIndexOf'].forEach(key => {
-    arrayInstrumentations[key] = function (...args: any[]): any {
+  // instrument identity-sensitive Array methods to account for possible reactive
+  // values
+  ; (['includes', 'indexOf', 'lastIndexOf'] as const).forEach(key => {
+    const method = Array.prototype[key] as any
+    arrayInstrumentations[key] = function (this: unknown[], ...args: unknown[]) {
       // toRaw 可以把响应式对象转成原始数据
-      const arr = toRaw(this) as any
-      for (let i = 0, l = (this as any).length; i < l; i++) {
+      const arr = toRaw(this)
+      for (let i = 0, l = this.length; i < l; i++) {
         // 依赖收集
         track(arr, TrackOpTypes.GET, i + '')
       }
       // we run the method using the original args first (which may be reactive)
       // 先尝试用参数本身，可能是响应式数据
-      const res = arr[key](...args)
+      const res = method.apply(arr, args)
       if (res === -1 || res === false) {
         // if that didn't work, run it again using raw values.
         // 如果失败，再尝试把参数转成原始数据
-        return arr[key](...args.map(toRaw))
+        return method.apply(arr, args.map(toRaw))
       } else {
         return res
       }
     }
   })
-=======
-// instrument identity-sensitive Array methods to account for possible reactive
-// values
-;(['includes', 'indexOf', 'lastIndexOf'] as const).forEach(key => {
-  const method = Array.prototype[key] as any
-  arrayInstrumentations[key] = function(this: unknown[], ...args: unknown[]) {
-    const arr = toRaw(this)
-    for (let i = 0, l = this.length; i < l; i++) {
-      track(arr, TrackOpTypes.GET, i + '')
-    }
-    // we run the method using the original args first (which may be reactive)
-    const res = method.apply(arr, args)
-    if (res === -1 || res === false) {
-      // if that didn't work, run it again using raw values.
-      return method.apply(arr, args.map(toRaw))
-    } else {
+  // instrument length-altering mutation methods to avoid length being tracked
+  // which leads to infinite loops in some cases (#2137)
+  ; (['push', 'pop', 'shift', 'unshift', 'splice'] as const).forEach(key => {
+    const method = Array.prototype[key] as any
+    arrayInstrumentations[key] = function (this: unknown[], ...args: unknown[]) {
+      pauseTracking()
+      const res = method.apply(this, args)
+      resetTracking()
       return res
     }
-  }
-})
-// instrument length-altering mutation methods to avoid length being tracked
-// which leads to infinite loops in some cases (#2137)
-;(['push', 'pop', 'shift', 'unshift', 'splice'] as const).forEach(key => {
-  const method = Array.prototype[key] as any
-  arrayInstrumentations[key] = function(this: unknown[], ...args: unknown[]) {
-    pauseTracking()
-    const res = method.apply(this, args)
-    resetTracking()
-    return res
-  }
-})
->>>>>>> 43eab923
+  })
 
 function createGetter(isReadonly = false, shallow = false) {
   return function get(target: Target, key: string | symbol, receiver: object) {
@@ -111,23 +92,12 @@
     }
 
     const targetIsArray = isArray(target)
-<<<<<<< HEAD
-    // arrayInstrumentations（是个对象） 包含对数组一些方法修改的函数'includes', 'indexOf', 'lastIndexOf'
-    if (targetIsArray && hasOwn(arrayInstrumentations, key)) {
-=======
 
     if (!isReadonly && targetIsArray && hasOwn(arrayInstrumentations, key)) {
->>>>>>> 43eab923
       return Reflect.get(arrayInstrumentations, key, receiver)
     }
     // 求值
     const res = Reflect.get(target, key, receiver)
-<<<<<<< HEAD
-    // 内置 Symbol key 不需要依赖收集
-    const keyIsSymbol = isSymbol(key)
-=======
-
->>>>>>> 43eab923
     if (
       isSymbol(key)
         ? builtInSymbols.has(key as symbol)
