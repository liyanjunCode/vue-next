--- conflicted
+++ resolved
@@ -58,9 +58,6 @@
 
 // only unwrap nested ref
 type UnwrapNestedRefs<T> = T extends Ref ? T : UnwrapRef<T>
-<<<<<<< HEAD
-// 提供给用户的转换数据为响应式的函数
-=======
 
 /**
  * Creates a reactive copy of the original object.
@@ -84,7 +81,6 @@
  * count.value // -> 1
  * ```
  */
->>>>>>> 43eab923
 export function reactive<T extends object>(target: T): UnwrapNestedRefs<T>
 export function reactive(target: object) {
   // if trying to observe a readonly proxy, return the readonly version.
@@ -119,7 +115,6 @@
 export type DeepReadonly<T> = T extends Builtin
   ? T
   : T extends Map<infer K, infer V>
-<<<<<<< HEAD
   ? ReadonlyMap<DeepReadonly<K>, DeepReadonly<V>>
   : T extends ReadonlyMap<infer K, infer V>
   ? ReadonlyMap<DeepReadonly<K>, DeepReadonly<V>>
@@ -136,30 +131,11 @@
   : T extends {}
   ? { readonly [K in keyof T]: DeepReadonly<T[K]> }
   : Readonly<T>
-// 创建只读的响应式， 不允许更改
-=======
-    ? ReadonlyMap<DeepReadonly<K>, DeepReadonly<V>>
-    : T extends ReadonlyMap<infer K, infer V>
-      ? ReadonlyMap<DeepReadonly<K>, DeepReadonly<V>>
-      : T extends WeakMap<infer K, infer V>
-        ? WeakMap<DeepReadonly<K>, DeepReadonly<V>>
-        : T extends Set<infer U>
-          ? ReadonlySet<DeepReadonly<U>>
-          : T extends ReadonlySet<infer U>
-            ? ReadonlySet<DeepReadonly<U>>
-            : T extends WeakSet<infer U>
-              ? WeakSet<DeepReadonly<U>>
-              : T extends Promise<infer U>
-                ? Promise<DeepReadonly<U>>
-                : T extends {}
-                  ? { readonly [K in keyof T]: DeepReadonly<T[K]> }
-                  : Readonly<T>
 
 /**
  * Creates a readonly copy of the original object. Note the returned copy is not
  * made reactive, but `readonly` can be called on an already reactive object.
  */
->>>>>>> 43eab923
 export function readonly<T extends object>(
   target: T
 ): DeepReadonly<UnwrapNestedRefs<T>> {
