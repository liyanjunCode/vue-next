--- conflicted
+++ resolved
@@ -33,16 +33,10 @@
   isReadonly = false,
   isShallow = false
 ) {
-<<<<<<< HEAD
-    // 这里获取原始对象， 应该是为了防止被转为响应式的对象，再次被侦测，
-  // 因为原始对象和响应式代理对象在weakmap中被作为键值肯定不相等
-  target = toRaw(target)
-=======
   // #1772: readonly(reactive(Map)) should return readonly + reactive version
   // of the value
   target = (target as any)[ReactiveFlags.RAW]
   const rawTarget = toRaw(target)
->>>>>>> d005b578
   const rawKey = toRaw(key)
   if (key !== rawKey) {
     !isReadonly && track(rawTarget, TrackOpTypes.GET, key)
@@ -183,7 +177,7 @@
   isReadonly: boolean,
   isShallow: boolean
 ) {
-  return function(
+  return function (
     this: IterableCollections,
     ...args: unknown[]
   ): Iterable & Iterator {
@@ -209,9 +203,9 @@
         return done
           ? { value, done }
           : {
-              value: isPair ? [wrap(value[0]), wrap(value[1])] : wrap(value),
-              done
-            }
+            value: isPair ? [wrap(value[0]), wrap(value[1])] : wrap(value),
+            done
+          }
       },
       // iterable protocol
       [Symbol.iterator]() {
@@ -222,7 +216,7 @@
 }
 
 function createReadonlyMethod(type: TriggerOpTypes): Function {
-  return function(this: CollectionTypes, ...args: unknown[]) {
+  return function (this: CollectionTypes, ...args: unknown[]) {
     if (__DEV__) {
       const key = args[0] ? `on key "${args[0]}" ` : ``
       console.warn(
@@ -352,10 +346,10 @@
     const type = toRawType(target)
     console.warn(
       `Reactive ${type} contains both the raw and reactive ` +
-        `versions of the same object${type === `Map` ? `as keys` : ``}, ` +
-        `which can lead to inconsistencies. ` +
-        `Avoid differentiating between the raw and reactive versions ` +
-        `of an object and only use the reactive version if possible.`
+      `versions of the same object${type === `Map` ? `as keys` : ``}, ` +
+      `which can lead to inconsistencies. ` +
+      `Avoid differentiating between the raw and reactive versions ` +
+      `of an object and only use the reactive version if possible.`
     )
   }
 }