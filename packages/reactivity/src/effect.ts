import { TrackOpTypes, TriggerOpTypes } from './operations'
import { EMPTY_OBJ, isArray, isIntegerKey, isMap } from '@vue/shared'

// The main WeakMap that stores {target -> key -> dep} connections.
// Conceptually, it's easier to think of a dependency as a Dep class
// which maintains a Set of subscribers, but we simply store them as
// raw Sets to reduce memory overhead.
type Dep = Set<ReactiveEffect>
type KeyToDepMap = Map<any, Dep>
const targetMap = new WeakMap<any, KeyToDepMap>()

export interface ReactiveEffect<T = any> {
  (): T
  _isEffect: true
  id: number
  active: boolean
  raw: () => T
  deps: Array<Dep>
  options: ReactiveEffectOptions
  allowRecurse: boolean
}

export interface ReactiveEffectOptions {
  lazy?: boolean
  scheduler?: (job: ReactiveEffect) => void
  onTrack?: (event: DebuggerEvent) => void
  onTrigger?: (event: DebuggerEvent) => void
  onStop?: () => void
  allowRecurse?: boolean
}

export type DebuggerEvent = {
  effect: ReactiveEffect
  target: object
  type: TrackOpTypes | TriggerOpTypes
  key: any
} & DebuggerEventExtraInfo

export interface DebuggerEventExtraInfo {
  newValue?: any
  oldValue?: any
  oldTarget?: Map<any, any> | Set<any>
}
// 全局 effect 栈
const effectStack: ReactiveEffect[] = []
// 当前激活的 effect
let activeEffect: ReactiveEffect | undefined

export const ITERATE_KEY = Symbol(__DEV__ ? 'iterate' : '')
export const MAP_KEY_ITERATE_KEY = Symbol(__DEV__ ? 'Map key iterate' : '')

export function isEffect(fn: any): fn is ReactiveEffect {
  return fn && fn._isEffect === true
}

export function effect<T = any>(
  fn: () => T,
  options: ReactiveEffectOptions = EMPTY_OBJ
): ReactiveEffect<T> {
  // 如果 fn 已经是一个 effect 函数了，则指向原始函数
  if (isEffect(fn)) {
    fn = fn.raw
  }
  // 创建一个 wrapper，它是一个响应式的副作用的函数
  const effect = createReactiveEffect(fn, options)
  if (!options.lazy) {
    // lazy 配置，计算属性会用到，非 lazy 则直接执行一次
    effect()
  }
  return effect
}

export function stop(effect: ReactiveEffect) {
  if (effect.active) {
    cleanup(effect)
    if (effect.options.onStop) {
      effect.options.onStop()
    }
    effect.active = false
  }
}

let uid = 0
// 创建effect函数
function createReactiveEffect<T = any>(
  fn: () => T,
  options: ReactiveEffectOptions
): ReactiveEffect<T> {
  const effect = function reactiveEffect(): unknown {
    if (!effect.active) {
      // 非激活状态，则判断如果非调度执行，则直接执行原始函数。
      return options.scheduler ? undefined : fn()
    }
    if (!effectStack.includes(effect)) {
      /* 
          注：数据一开始在视图中使用了， 收集了依赖， 因为状态的切换， 
          数据在视图中已经不需要了，当此数据改变时，会触发原来收集的依赖进行更新， 
          导致界面被重新渲染, 正常逻辑是此数据改变， 现在不需要重新渲染界面
          所以在effect执行前， 先通过双向绑定，清除相应的依赖， 当fn执行时
          再次收集现在状态所需要的依赖， 避免造成不必要的界面重新渲染，影响性能
      */
      cleanup(effect)
      try {
        // 开启全局 shouldTrack，允许依赖收集
        enableTracking()
        // 压栈
        effectStack.push(effect)
        activeEffect = effect
        return fn()
      } finally {
        // 出栈
        effectStack.pop()
        // 恢复 shouldTrack 开启之前的状态
        resetTracking()
        // 指向栈最后一个 effect
        activeEffect = effectStack[effectStack.length - 1]
      }
    }
  } as ReactiveEffect
  //是一个 effect 独有 标识
  effect.id = uid++
<<<<<<< HEAD
  // 标识是一个 effect 函数
=======
  effect.allowRecurse = !!options.allowRecurse
>>>>>>> 43eab923
  effect._isEffect = true
  // effect 自身的状态
  effect.active = true
  // 包装的原始函数
  effect.raw = fn
  // effect 对应的依赖，双向指针，依赖包含对 effect 的引用，effect 也包含对依赖的引用
  effect.deps = []
  effect.options = options
  // effect 的相关配置
  return effect
}

function cleanup(effect: ReactiveEffect) {
  const { deps } = effect
  if (deps.length) {
    for (let i = 0; i < deps.length; i++) {
      deps[i].delete(effect)
    }
    deps.length = 0
  }
}

let shouldTrack = true
const trackStack: boolean[] = []

export function pauseTracking() {
  trackStack.push(shouldTrack)
  shouldTrack = false
}

export function enableTracking() {
  trackStack.push(shouldTrack)
  shouldTrack = true
}

export function resetTracking() {
  const last = trackStack.pop()
  shouldTrack = last === undefined ? true : last
}
// 以来收集函数
export function track(target: object, type: TrackOpTypes, key: unknown) {
  if (!shouldTrack || activeEffect === undefined) {
    return
  }
  let depsMap = targetMap.get(target)
  if (!depsMap) {
    // 每个 target 对应一个 depsMap
    targetMap.set(target, (depsMap = new Map()))
  }
  let dep = depsMap.get(key)
  if (!dep) {
    // 每个 key 对应一个 dep 集合
    depsMap.set(key, (dep = new Set()))
  }
  // 双向绑定
  if (!dep.has(activeEffect)) {
    // 收集当前激活的 effect 作为依赖
    dep.add(activeEffect)
    // 当前激活的 effect 收集 dep 集合作为依赖
    activeEffect.deps.push(dep)
    if (__DEV__ && activeEffect.options.onTrack) {
      // 执行 onTrack 函数
      activeEffect.options.onTrack({
        effect: activeEffect,
        target,
        type,
        key
      })
    }
  }
}
// 通知更新
export function trigger(
  target: object,
  type: TriggerOpTypes,
  key?: unknown,
  newValue?: unknown,
  oldValue?: unknown,
  oldTarget?: Map<unknown, unknown> | Set<unknown>
) {
  //通过 targetMap 拿到 target 对应的依赖集合
  const depsMap = targetMap.get(target)
  if (!depsMap) {
    // never been tracked
    // 没有依赖，直接返回
    return
  }
  // 创建运行的 effects 集合
  const effects = new Set<ReactiveEffect>()
  // 添加 effects 的函数
  const add = (effectsToAdd: Set<ReactiveEffect> | undefined) => {
    if (effectsToAdd) {
      effectsToAdd.forEach(effect => {
        if (effect !== activeEffect || effect.allowRecurse) {
          effects.add(effect)
        }
      })
    }
  }

  if (type === TriggerOpTypes.CLEAR) {
    // collection being cleared
    // trigger all effects for target
    depsMap.forEach(add)
  } else if (key === 'length' && isArray(target)) {
    depsMap.forEach((dep, key) => {
      if (key === 'length' || key >= (newValue as number)) {
        add(dep)
      }
    })
  } else {
    // schedule runs for SET | ADD | DELETE
    // SET | ADD | DELETE 操作之一，添加对应的 effects
    if (key !== void 0) {
      add(depsMap.get(key))
    }

    // also run for iteration key on ADD | DELETE | Map.SET
    switch (type) {
      case TriggerOpTypes.ADD:
        if (!isArray(target)) {
          add(depsMap.get(ITERATE_KEY))
          if (isMap(target)) {
            add(depsMap.get(MAP_KEY_ITERATE_KEY))
          }
        } else if (isIntegerKey(key)) {
          // new index added to array -> length changes
          // 数组新加元素length是改变的
          add(depsMap.get('length'))
        }
        break
      case TriggerOpTypes.DELETE:
        // 删除元素通知更新
        if (!isArray(target)) {
          add(depsMap.get(ITERATE_KEY))
          if (isMap(target)) {
            add(depsMap.get(MAP_KEY_ITERATE_KEY))
          }
        }
        break
      case TriggerOpTypes.SET:
        // 设置元素通知更新
        if (isMap(target)) {
          add(depsMap.get(ITERATE_KEY))
        }
        break
    }
  }

  const run = (effect: ReactiveEffect) => {
    if (__DEV__ && effect.options.onTrigger) {
      // 执行 onTrigger 
      effect.options.onTrigger({
        effect,
        target,
        key,
        type,
        newValue,
        oldValue,
        oldTarget
      })
    }
    if (effect.options.scheduler) {// 调度执行
      effect.options.scheduler(effect)
    } else {// 直接运行
      effect()
    }
  }

  effects.forEach(run)
}<|MERGE_RESOLUTION|>--- conflicted
+++ resolved
@@ -119,11 +119,7 @@
   } as ReactiveEffect
   //是一个 effect 独有 标识
   effect.id = uid++
-<<<<<<< HEAD
-  // 标识是一个 effect 函数
-=======
   effect.allowRecurse = !!options.allowRecurse
->>>>>>> 43eab923
   effect._isEffect = true
   // effect 自身的状态
   effect.active = true
