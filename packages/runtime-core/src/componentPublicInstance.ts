--- conflicted
+++ resolved
@@ -81,15 +81,9 @@
   any,
   infer Defaults
 >
-<<<<<<< HEAD
-  ? OptionTypesType<P & {}, B & {}, D & {}, C & {}, M & {}> &
+  ? OptionTypesType<P & {}, B & {}, D & {}, C & {}, M & {}, Defaults & {}> &
   IntersectionMixin<Mixin> &
   IntersectionMixin<Extends>
-=======
-  ? OptionTypesType<P & {}, B & {}, D & {}, C & {}, M & {}, Defaults & {}> &
-      IntersectionMixin<Mixin> &
-      IntersectionMixin<Extends>
->>>>>>> 43eab923
   : never
 
 // ExtractMixin(map type) is used to resolve circularly references
@@ -109,15 +103,6 @@
 type EnsureNonVoid<T> = T extends void ? {} : T
 
 export type ComponentPublicInstanceConstructor<
-<<<<<<< HEAD
-  T extends ComponentPublicInstance = ComponentPublicInstance<any>
-  > = {
-    __isFragment?: never
-    __isTeleport?: never
-    __isSuspense?: never
-    new(...args: any[]): T
-  }
-=======
   T extends ComponentPublicInstance<
     Props,
     RawBindings,
@@ -130,13 +115,12 @@
   D = any,
   C extends ComputedOptions = ComputedOptions,
   M extends MethodOptions = MethodOptions
-> = {
-  __isFragment?: never
-  __isTeleport?: never
-  __isSuspense?: never
-  new (...args: any[]): T
-}
->>>>>>> 43eab923
+  > = {
+    __isFragment?: never
+    __isTeleport?: never
+    __isSuspense?: never
+    new(...args: any[]): T
+  }
 
 export type CreateComponentPublicInstance<
   P = {},
@@ -157,8 +141,9 @@
   PublicC extends ComputedOptions = UnwrapMixinsType<PublicMixin, 'C'> &
   EnsureNonVoid<C>,
   PublicM extends MethodOptions = UnwrapMixinsType<PublicMixin, 'M'> &
-<<<<<<< HEAD
-  EnsureNonVoid<M>
+  EnsureNonVoid<M>,
+  PublicDefaults = UnwrapMixinsType<PublicMixin, 'Defaults'> &
+  EnsureNonVoid<Defaults>
   > = ComponentPublicInstance<
     PublicP,
     PublicB,
@@ -167,26 +152,11 @@
     PublicM,
     E,
     PublicProps,
-    ComponentOptionsBase<P, B, D, C, M, Mixin, Extends, E>
+    PublicDefaults,
+    MakeDefaultsOptional,
+    ComponentOptionsBase<P, B, D, C, M, Mixin, Extends, E, string, Defaults>
   >
-=======
-    EnsureNonVoid<M>,
-  PublicDefaults = UnwrapMixinsType<PublicMixin, 'Defaults'> &
-    EnsureNonVoid<Defaults>
-> = ComponentPublicInstance<
-  PublicP,
-  PublicB,
-  PublicD,
-  PublicC,
-  PublicM,
-  E,
-  PublicProps,
-  PublicDefaults,
-  MakeDefaultsOptional,
-  ComponentOptionsBase<P, B, D, C, M, Mixin, Extends, E, string, Defaults>
->
-
->>>>>>> 43eab923
+
 // public properties exposed on the proxy, which is used as the render context
 // in templates (as `this` in the render option)
 export type ComponentPublicInstance<
@@ -197,12 +167,15 @@
   M extends MethodOptions = {},
   E extends EmitsOptions = {},
   PublicProps = P,
-<<<<<<< HEAD
-  Options = ComponentOptionsBase<any, any, any, any, any, any, any, any>
+  Defaults = {},
+  MakeDefaultsOptional extends boolean = false,
+  Options = ComponentOptionsBase<any, any, any, any, any, any, any, any, any>
   > = {
     $: ComponentInternalInstance
     $data: D
-    $props: P & PublicProps
+    $props: MakeDefaultsOptional extends true
+    ? Partial<Defaults> & Omit<P & PublicProps, keyof Defaults>
+    : P & PublicProps
     $attrs: Data
     $refs: Data
     $slots: Slots
@@ -219,35 +192,7 @@
       options?: WatchOptions
     ): WatchStopHandle
   } & P &
-  ShallowUnwrapRef<UnwrapAsyncBindings<B>> &
-=======
-  Defaults = {},
-  MakeDefaultsOptional extends boolean = false,
-  Options = ComponentOptionsBase<any, any, any, any, any, any, any, any, any>
-> = {
-  $: ComponentInternalInstance
-  $data: D
-  $props: MakeDefaultsOptional extends true
-    ? Partial<Defaults> & Omit<P & PublicProps, keyof Defaults>
-    : P & PublicProps
-  $attrs: Data
-  $refs: Data
-  $slots: Slots
-  $root: ComponentPublicInstance | null
-  $parent: ComponentPublicInstance | null
-  $emit: EmitFn<E>
-  $el: any
-  $options: Options
-  $forceUpdate: ReactiveEffect
-  $nextTick: typeof nextTick
-  $watch(
-    source: string | Function,
-    cb: Function,
-    options?: WatchOptions
-  ): WatchStopHandle
-} & P &
   ShallowUnwrapRef<B> &
->>>>>>> 43eab923
   D &
   ExtractComputedReturns<C> &
   M &
