import { VNode } from './vnode'
import { ComponentInternalInstance, LifecycleHooks } from './component'
import { warn, pushWarningContext, popWarningContext } from './warning'
import { isPromise, isFunction } from '@vue/shared'

// contexts where user provided function may be executed, in addition to
// lifecycle hooks.
export const enum ErrorCodes {
  SETUP_FUNCTION,
  RENDER_FUNCTION,
  WATCH_GETTER,
  WATCH_CALLBACK,
  WATCH_CLEANUP,
  NATIVE_EVENT_HANDLER,
  COMPONENT_EVENT_HANDLER,
  VNODE_HOOK,
  DIRECTIVE_HOOK,
  TRANSITION_HOOK,
  APP_ERROR_HANDLER,
  APP_WARN_HANDLER,
  FUNCTION_REF,
  ASYNC_COMPONENT_LOADER,
  SCHEDULER
}

export const ErrorTypeStrings: Record<number | string, string> = {
  [LifecycleHooks.BEFORE_CREATE]: 'beforeCreate hook',
  [LifecycleHooks.CREATED]: 'created hook',
  [LifecycleHooks.BEFORE_MOUNT]: 'beforeMount hook',
  [LifecycleHooks.MOUNTED]: 'mounted hook',
  [LifecycleHooks.BEFORE_UPDATE]: 'beforeUpdate hook',
  [LifecycleHooks.UPDATED]: 'updated',
  [LifecycleHooks.BEFORE_UNMOUNT]: 'beforeUnmount hook',
  [LifecycleHooks.UNMOUNTED]: 'unmounted hook',
  [LifecycleHooks.ACTIVATED]: 'activated hook',
  [LifecycleHooks.DEACTIVATED]: 'deactivated hook',
  [LifecycleHooks.ERROR_CAPTURED]: 'errorCaptured hook',
  [LifecycleHooks.RENDER_TRACKED]: 'renderTracked hook',
  [LifecycleHooks.RENDER_TRIGGERED]: 'renderTriggered hook',
  [ErrorCodes.SETUP_FUNCTION]: 'setup function',
  [ErrorCodes.RENDER_FUNCTION]: 'render function',
  [ErrorCodes.WATCH_GETTER]: 'watcher getter',
  [ErrorCodes.WATCH_CALLBACK]: 'watcher callback',
  [ErrorCodes.WATCH_CLEANUP]: 'watcher cleanup function',
  [ErrorCodes.NATIVE_EVENT_HANDLER]: 'native event handler',
  [ErrorCodes.COMPONENT_EVENT_HANDLER]: 'component event handler',
  [ErrorCodes.VNODE_HOOK]: 'vnode hook',
  [ErrorCodes.DIRECTIVE_HOOK]: 'directive hook',
  [ErrorCodes.TRANSITION_HOOK]: 'transition hook',
  [ErrorCodes.APP_ERROR_HANDLER]: 'app errorHandler',
  [ErrorCodes.APP_WARN_HANDLER]: 'app warnHandler',
  [ErrorCodes.FUNCTION_REF]: 'ref function',
  [ErrorCodes.ASYNC_COMPONENT_LOADER]: 'async component loader',
  [ErrorCodes.SCHEDULER]:
    'scheduler flush. This is likely a Vue internals bug. ' +
    'Please open an issue at https://new-issue.vuejs.org/?repo=vuejs/vue-next'
}

export type ErrorTypes = LifecycleHooks | ErrorCodes

export function callWithErrorHandling(
  fn: Function,
  instance: ComponentInternalInstance | null,
  type: ErrorTypes,
  args?: unknown[]
) {
  let res
  try {
    res = args ? fn(...args) : fn()
  } catch (err) {
    handleError(err, instance, type)
  }
  return res
}

export function callWithAsyncErrorHandling(
  fn: Function | Function[],
  instance: ComponentInternalInstance | null,
  type: ErrorTypes,
  args?: unknown[]
): any[] {
  if (isFunction(fn)) {
    const res = callWithErrorHandling(fn, instance, type, args)
    if (res && isPromise(res)) {
      res.catch(err => {
        handleError(err, instance, type)
      })
    }
    return res
  }

  const values = []
  for (let i = 0; i < fn.length; i++) {
    values.push(callWithAsyncErrorHandling(fn[i], instance, type, args))
  }
  return values
}

export function handleError(
  err: unknown,
  instance: ComponentInternalInstance | null,
  type: ErrorTypes,
  throwInDev = true
) {
  const contextVNode = instance ? instance.vnode : null
  if (instance) {
    let cur = instance.parent
    // the exposed instance is the render proxy to keep it consistent with 2.x
    // 为了兼容 2.x 版本，暴露组件实例给钩子函数 
    const exposedInstance = instance.proxy
    // in production the hook receives only the error code
    // 获取错误信息 
    const errorInfo = __DEV__ ? ErrorTypeStrings[type] : type
    // 尝试向上查找所有父组件，执行 errorCaptured 钩子函数 
    while (cur) {
      const errorCapturedHooks = cur.ec
      if (errorCapturedHooks) {
        for (let i = 0; i < errorCapturedHooks.length; i++) {
<<<<<<< HEAD
          // 如果执行的 errorCaptured 钩子函数并返回 true，则停止向上查找
          if (errorCapturedHooks[i](err, exposedInstance, errorInfo)) {
=======
          if (
            errorCapturedHooks[i](err, exposedInstance, errorInfo) === false
          ) {
>>>>>>> 43eab923
            return
          }
        }
      }
      cur = cur.parent
    }
    // app-level handling
    const appErrorHandler = instance.appContext.config.errorHandler
    if (appErrorHandler) {
      callWithErrorHandling(
        appErrorHandler,
        null,
        ErrorCodes.APP_ERROR_HANDLER,
        [err, exposedInstance, errorInfo]
      )
      return
    }
  }
<<<<<<< HEAD
  // 往控制台输出未处理的错误 
  logError(err, type, contextVNode)
=======
  logError(err, type, contextVNode, throwInDev)
>>>>>>> 43eab923
}

function logError(
  err: unknown,
  type: ErrorTypes,
  contextVNode: VNode | null,
  throwInDev = true
) {
  if (__DEV__) {
    const info = ErrorTypeStrings[type]
    if (contextVNode) {
      pushWarningContext(contextVNode)
    }
    warn(`Unhandled error${info ? ` during execution of ${info}` : ``}`)
    if (contextVNode) {
      popWarningContext()
    }
    // crash in dev by default so it's more noticeable
    if (throwInDev) {
      throw err
    } else if (!__TEST__) {
      console.error(err)
    }
  } else {
    // recover in prod to reduce the impact on end-user
    console.error(err)
  }
}<|MERGE_RESOLUTION|>--- conflicted
+++ resolved
@@ -116,14 +116,10 @@
       const errorCapturedHooks = cur.ec
       if (errorCapturedHooks) {
         for (let i = 0; i < errorCapturedHooks.length; i++) {
-<<<<<<< HEAD
-          // 如果执行的 errorCaptured 钩子函数并返回 true，则停止向上查找
-          if (errorCapturedHooks[i](err, exposedInstance, errorInfo)) {
-=======
           if (
+            // 如果执行的 errorCaptured 钩子函数并返回 true，则停止向上查找
             errorCapturedHooks[i](err, exposedInstance, errorInfo) === false
           ) {
->>>>>>> 43eab923
             return
           }
         }
@@ -142,12 +138,7 @@
       return
     }
   }
-<<<<<<< HEAD
-  // 往控制台输出未处理的错误 
-  logError(err, type, contextVNode)
-=======
   logError(err, type, contextVNode, throwInDev)
->>>>>>> 43eab923
 }
 
 function logError(
