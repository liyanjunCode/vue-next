import {
  toRaw,
  shallowReactive,
  trigger,
  TriggerOpTypes
} from '@vue/reactivity'
import {
  EMPTY_OBJ,
  camelize,
  hyphenate,
  capitalize,
  isString,
  isFunction,
  isArray,
  isObject,
  hasOwn,
  toRawType,
  PatchFlags,
  makeMap,
  isReservedProp,
  EMPTY_ARR,
  def,
  extend
} from '@vue/shared'
import { warn } from './warning'
import {
  Data,
  ComponentInternalInstance,
  ComponentOptions,
  ConcreteComponent,
  setCurrentInstance
} from './component'
import { isEmitListener } from './componentEmits'
import { InternalObjectKey } from './vnode'
import { AppContext } from './apiCreateApp'

export type ComponentPropsOptions<P = Data> =
  | ComponentObjectPropsOptions<P>
  | string[]

export type ComponentObjectPropsOptions<P = Data> = {
  [K in keyof P]: Prop<P[K]> | null
}

export type Prop<T, D = T> = PropOptions<T, D> | PropType<T>

type DefaultFactory<T> = (props: Data) => T | null | undefined

interface PropOptions<T = any, D = T> {
  type?: PropType<T> | true | null
  required?: boolean
  default?: D | DefaultFactory<D> | null | undefined | object
  validator?(value: unknown): boolean
}

export type PropType<T> = PropConstructor<T> | PropConstructor<T>[]

type PropConstructor<T = any> =
  | { new(...args: any[]): T & object }
  | { (): T }
  | PropMethod<T>

type PropMethod<T, TConstructor = any> = T extends (...args: any) => any // if is function with args
  ? { new(): TConstructor; (): T; readonly prototype: TConstructor } // Create Function like constructor
  : never

type RequiredKeys<T> = {
  [K in keyof T]: T[K] extends
<<<<<<< HEAD
  | { required: true }
  | (MakeDefaultRequired extends true ? { default: any } : never)
  ? K
  : never
=======
    | { required: true }
    | { default: any }
    // don't mark Boolean props as undefined
    | BooleanConstructor
    | { type: BooleanConstructor }
    ? K
    : never
>>>>>>> 43eab923
}[keyof T]

type OptionalKeys<T> = Exclude<keyof T, RequiredKeys<T>>

type DefaultKeys<T> = {
  [K in keyof T]: T[K] extends
    | { default: any }
    // Boolean implicitly defaults to false
    | BooleanConstructor
    | { type: BooleanConstructor }
    ? T[K] extends { type: BooleanConstructor; required: true } // not default if Boolean is marked as required
      ? never
      : K
    : never
}[keyof T]

type InferPropType<T> = T extends null
  ? any // null & true would fail to infer
  : T extends { type: null | true }
<<<<<<< HEAD
  ? any // As TS issue https://github.com/Microsoft/TypeScript/issues/14829 // somehow `ObjectConstructor` when inferred from { (): T } becomes `any` // `BooleanConstructor` when inferred from PropConstructor(with PropMethod) becomes `Boolean`
  : T extends ObjectConstructor | { type: ObjectConstructor }
  ? Record<string, any>
  : T extends BooleanConstructor | { type: BooleanConstructor }
  ? boolean
  : T extends Prop<infer V> ? V : T
=======
    ? any // As TS issue https://github.com/Microsoft/TypeScript/issues/14829 // somehow `ObjectConstructor` when inferred from { (): T } becomes `any` // `BooleanConstructor` when inferred from PropConstructor(with PropMethod) becomes `Boolean`
    : T extends ObjectConstructor | { type: ObjectConstructor }
      ? Record<string, any>
      : T extends BooleanConstructor | { type: BooleanConstructor }
        ? boolean
        : T extends Prop<infer V, infer D> ? (unknown extends V ? D : V) : T
>>>>>>> upstream/master

<<<<<<< HEAD
export type ExtractPropTypes<
  O,
  MakeDefaultRequired extends boolean = true
  > = O extends object
  ? { [K in RequiredKeys<O, MakeDefaultRequired>]: InferPropType<O[K]> } &
  { [K in OptionalKeys<O, MakeDefaultRequired>]?: InferPropType<O[K]> }
=======
export type ExtractPropTypes<O> = O extends object
  ? { [K in RequiredKeys<O>]: InferPropType<O[K]> } &
      { [K in OptionalKeys<O>]?: InferPropType<O[K]> }
>>>>>>> 43eab923
  : { [K in string]: any }

const enum BooleanFlags {
  shouldCast,
  shouldCastTrue
}

// extract props which defined with default from prop options
export type ExtractDefaultPropTypes<O> = O extends object
  ? { [K in DefaultKeys<O>]: InferPropType<O[K]> }
  : {}

type NormalizedProp =
  | null
  | (PropOptions & {
    [BooleanFlags.shouldCast]?: boolean
    [BooleanFlags.shouldCastTrue]?: boolean
  })

// normalized value is a tuple of the actual normalized options
// and an array of prop keys that need value casting (booleans and defaults)
export type NormalizedProps = Record<string, NormalizedProp>
export type NormalizedPropsOptions = [NormalizedProps, string[]] | []

export function initProps(
  instance: ComponentInternalInstance,
  rawProps: Data | null,
  isStateful: number, // result of bitwise flag comparison
  isSSR = false
) {
  const props: Data = {}
  const attrs: Data = {}
  def(attrs, InternalObjectKey, 1)
  setFullProps(instance, rawProps, props, attrs)
  // validation
  if (__DEV__) {
    validateProps(props, instance)
  }

  if (isStateful) {
    // stateful
    instance.props = isSSR ? props : shallowReactive(props)
  } else {
    if (!instance.type.props) {
      // functional w/ optional props, props === attrs
      instance.props = attrs
    } else {
      // functional w/ declared props
      instance.props = props
    }
  }
  instance.attrs = attrs
}

export function updateProps(
  instance: ComponentInternalInstance,
  rawProps: Data | null,
  rawPrevProps: Data | null,
  optimized: boolean
) {
  const {
    props,
    attrs,
    vnode: { patchFlag }
  } = instance
  const rawCurrentProps = toRaw(props)
  const [options] = instance.propsOptions

  if (
    // always force full diff in dev
    // - #1942 if hmr is enabled with sfc component
    // - vite#872 non-sfc component used by sfc component
    !(
      __DEV__ &&
      (instance.type.__hmrId ||
        (instance.parent && instance.parent.type.__hmrId))
    ) &&
    (optimized || patchFlag > 0) &&
    !(patchFlag & PatchFlags.FULL_PROPS)
  ) {
    if (patchFlag & PatchFlags.PROPS) {
      // Compiler-generated props & no keys change, just set the updated
      // the props.
      const propsToUpdate = instance.vnode.dynamicProps!
      for (let i = 0; i < propsToUpdate.length; i++) {
        const key = propsToUpdate[i]
        // PROPS flag guarantees rawProps to be non-null
        const value = rawProps![key]
        if (options) {
          // attr / props separation was done on init and will be consistent
          // in this code path, so just check if attrs have it.
          if (hasOwn(attrs, key)) {
            attrs[key] = value
          } else {
            const camelizedKey = camelize(key)
            props[camelizedKey] = resolvePropValue(
              options,
              rawCurrentProps,
              camelizedKey,
              value,
              instance
            )
          }
        } else {
          attrs[key] = value
        }
      }
    }
  } else {
    // full props update.
    setFullProps(instance, rawProps, props, attrs)
    // in case of dynamic props, check if we need to delete keys from
    // the props object
    let kebabKey: string
    for (const key in rawCurrentProps) {
      if (
        !rawProps ||
        // for camelCase
        (!hasOwn(rawProps, key) &&
          // it's possible the original props was passed in as kebab-case
          // and converted to camelCase (#955)
          ((kebabKey = hyphenate(key)) === key || !hasOwn(rawProps, kebabKey)))
      ) {
        if (options) {
          if (
            rawPrevProps &&
            // for camelCase
            (rawPrevProps[key] !== undefined ||
              // for kebab-case
              rawPrevProps[kebabKey!] !== undefined)
          ) {
            props[key] = resolvePropValue(
              options,
              rawProps || EMPTY_OBJ,
              key,
              undefined,
              instance
            )
          }
        } else {
          delete props[key]
        }
      }
    }
    // in the case of functional component w/o props declaration, props and
    // attrs point to the same object so it should already have been updated.
    if (attrs !== rawCurrentProps) {
      for (const key in attrs) {
        if (!rawProps || !hasOwn(rawProps, key)) {
          delete attrs[key]
        }
      }
    }
  }

  // trigger updates for $attrs in case it's used in component slots
  trigger(instance, TriggerOpTypes.SET, '$attrs')

  if (__DEV__ && rawProps) {
    validateProps(props, instance)
  }
}

function setFullProps(
  instance: ComponentInternalInstance,
  rawProps: Data | null,
  props: Data,
  attrs: Data
) {
  const [options, needCastKeys] = instance.propsOptions
  if (rawProps) {
    for (const key in rawProps) {
      const value = rawProps[key]
      // key, ref are reserved and never passed down
      if (isReservedProp(key)) {
        continue
      }
      // prop option names are camelized during normalization, so to support
      // kebab -> camel conversion here we need to camelize the key.
      let camelKey
      if (options && hasOwn(options, (camelKey = camelize(key)))) {
        props[camelKey] = value
      } else if (!isEmitListener(instance.emitsOptions, key)) {
        // Any non-declared (either as a prop or an emitted event) props are put
        // into a separate `attrs` object for spreading. Make sure to preserve
        // original key casing
        attrs[key] = value
      }
    }
  }

  if (needCastKeys) {
    const rawCurrentProps = toRaw(props)
    for (let i = 0; i < needCastKeys.length; i++) {
      const key = needCastKeys[i]
      props[key] = resolvePropValue(
        options!,
        rawCurrentProps,
        key,
        rawCurrentProps[key],
        instance
      )
    }
  }
}

function resolvePropValue(
  options: NormalizedProps,
  props: Data,
  key: string,
  value: unknown,
  instance: ComponentInternalInstance
) {
  const opt = options[key]
  if (opt != null) {
    const hasDefault = hasOwn(opt, 'default')
    // default values
    if (hasDefault && value === undefined) {
      const defaultValue = opt.default
      if (opt.type !== Function && isFunction(defaultValue)) {
        setCurrentInstance(instance)
        value = defaultValue(props)
        setCurrentInstance(null)
      } else {
        value = defaultValue
      }
    }
    // boolean casting
    if (opt[BooleanFlags.shouldCast]) {
      if (!hasOwn(props, key) && !hasDefault) {
        value = false
      } else if (
        opt[BooleanFlags.shouldCastTrue] &&
        (value === '' || value === hyphenate(key))
      ) {
        value = true
      }
    }
  }
  return value
}

export function normalizePropsOptions(
  comp: ConcreteComponent,
  appContext: AppContext,
  asMixin = false
): NormalizedPropsOptions {
  if (!appContext.deopt && comp.__props) {
    return comp.__props
  }

  const raw = comp.props
  const normalized: NormalizedPropsOptions[0] = {}
  const needCastKeys: NormalizedPropsOptions[1] = []

  // apply mixin/extends props
  let hasExtends = false
  if (__FEATURE_OPTIONS_API__ && !isFunction(comp)) {
    const extendProps = (raw: ComponentOptions) => {
      hasExtends = true
      const [props, keys] = normalizePropsOptions(raw, appContext, true)
      extend(normalized, props)
      if (keys) needCastKeys.push(...keys)
    }
    if (!asMixin && appContext.mixins.length) {
      appContext.mixins.forEach(extendProps)
    }
    if (comp.extends) {
      extendProps(comp.extends)
    }
    if (comp.mixins) {
      comp.mixins.forEach(extendProps)
    }
  }

  if (!raw && !hasExtends) {
    return (comp.__props = EMPTY_ARR as any)
  }

  if (isArray(raw)) {
    for (let i = 0; i < raw.length; i++) {
      if (__DEV__ && !isString(raw[i])) {
        warn(`props must be strings when using array syntax.`, raw[i])
      }
      const normalizedKey = camelize(raw[i])
      if (validatePropName(normalizedKey)) {
        normalized[normalizedKey] = EMPTY_OBJ
      }
    }
  } else if (raw) {
    if (__DEV__ && !isObject(raw)) {
      warn(`invalid props options`, raw)
    }
    for (const key in raw) {
      const normalizedKey = camelize(key)
      if (validatePropName(normalizedKey)) {
        const opt = raw[key]
        const prop: NormalizedProp = (normalized[normalizedKey] =
          isArray(opt) || isFunction(opt) ? { type: opt } : opt)
        if (prop) {
          const booleanIndex = getTypeIndex(Boolean, prop.type)
          const stringIndex = getTypeIndex(String, prop.type)
          prop[BooleanFlags.shouldCast] = booleanIndex > -1
          prop[BooleanFlags.shouldCastTrue] =
            stringIndex < 0 || booleanIndex < stringIndex
          // if the prop needs boolean casting or default value
          if (booleanIndex > -1 || hasOwn(prop, 'default')) {
            needCastKeys.push(normalizedKey)
          }
        }
      }
    }
  }

  return (comp.__props = [normalized, needCastKeys])
}

function validatePropName(key: string) {
  if (key[0] !== '$') {
    return true
  } else if (__DEV__) {
    warn(`Invalid prop name: "${key}" is a reserved property.`)
  }
  return false
}

// use function string name to check type constructors
// so that it works across vms / iframes.
function getType(ctor: Prop<any>): string {
  const match = ctor && ctor.toString().match(/^\s*function (\w+)/)
  return match ? match[1] : ''
}

function isSameType(a: Prop<any>, b: Prop<any>): boolean {
  return getType(a) === getType(b)
}

function getTypeIndex(
  type: Prop<any>,
  expectedTypes: PropType<any> | void | null | true
): number {
  if (isArray(expectedTypes)) {
    for (let i = 0, len = expectedTypes.length; i < len; i++) {
      if (isSameType(expectedTypes[i], type)) {
        return i
      }
    }
  } else if (isFunction(expectedTypes)) {
    return isSameType(expectedTypes, type) ? 0 : -1
  }
  return -1
}

/**
 * dev only
 */
function validateProps(props: Data, instance: ComponentInternalInstance) {
  const rawValues = toRaw(props)
  const options = instance.propsOptions[0]
  for (const key in options) {
    let opt = options[key]
    if (opt == null) continue
    validateProp(key, rawValues[key], opt, !hasOwn(rawValues, key))
  }
}

/**
 * dev only
 */
function validateProp(
  name: string,
  value: unknown,
  prop: PropOptions,
  isAbsent: boolean
) {
  const { type, required, validator } = prop
  // required!
  if (required && isAbsent) {
    warn('Missing required prop: "' + name + '"')
    return
  }
  // missing but optional
  if (value == null && !prop.required) {
    return
  }
  // type check
  if (type != null && type !== true) {
    let isValid = false
    const types = isArray(type) ? type : [type]
    const expectedTypes = []
    // value is valid as long as one of the specified types match
    for (let i = 0; i < types.length && !isValid; i++) {
      const { valid, expectedType } = assertType(value, types[i])
      expectedTypes.push(expectedType || '')
      isValid = valid
    }
    if (!isValid) {
      warn(getInvalidTypeMessage(name, value, expectedTypes))
      return
    }
  }
  // custom validator
  if (validator && !validator(value)) {
    warn('Invalid prop: custom validator check failed for prop "' + name + '".')
  }
}

const isSimpleType = /*#__PURE__*/ makeMap(
  'String,Number,Boolean,Function,Symbol'
)

type AssertionResult = {
  valid: boolean
  expectedType: string
}

/**
 * dev only
 */
function assertType(value: unknown, type: PropConstructor): AssertionResult {
  let valid
  const expectedType = getType(type)
  if (isSimpleType(expectedType)) {
    const t = typeof value
    valid = t === expectedType.toLowerCase()
    // for primitive wrapper objects
    if (!valid && t === 'object') {
      valid = value instanceof type
    }
  } else if (expectedType === 'Object') {
    valid = isObject(value)
  } else if (expectedType === 'Array') {
    valid = isArray(value)
  } else {
    valid = value instanceof type
  }
  return {
    valid,
    expectedType
  }
}

/**
 * dev only
 */
function getInvalidTypeMessage(
  name: string,
  value: unknown,
  expectedTypes: string[]
): string {
  let message =
    `Invalid prop: type check failed for prop "${name}".` +
    ` Expected ${expectedTypes.map(capitalize).join(', ')}`
  const expectedType = expectedTypes[0]
  const receivedType = toRawType(value)
  const expectedValue = styleValue(value, expectedType)
  const receivedValue = styleValue(value, receivedType)
  // check if we need to specify expected value
  if (
    expectedTypes.length === 1 &&
    isExplicable(expectedType) &&
    !isBoolean(expectedType, receivedType)
  ) {
    message += ` with value ${expectedValue}`
  }
  message += `, got ${receivedType} `
  // check if we need to specify received value
  if (isExplicable(receivedType)) {
    message += `with value ${receivedValue}.`
  }
  return message
}

/**
 * dev only
 */
function styleValue(value: unknown, type: string): string {
  if (type === 'String') {
    return `"${value}"`
  } else if (type === 'Number') {
    return `${Number(value)}`
  } else {
    return `${value}`
  }
}

/**
 * dev only
 */
function isExplicable(type: string): boolean {
  const explicitTypes = ['string', 'number', 'boolean']
  return explicitTypes.some(elem => type.toLowerCase() === elem)
}

/**
 * dev only
 */
function isBoolean(...args: string[]): boolean {
  return args.some(elem => elem.toLowerCase() === 'boolean')
}<|MERGE_RESOLUTION|>--- conflicted
+++ resolved
@@ -66,67 +66,42 @@
 
 type RequiredKeys<T> = {
   [K in keyof T]: T[K] extends
-<<<<<<< HEAD
   | { required: true }
-  | (MakeDefaultRequired extends true ? { default: any } : never)
+  | { default: any }
+  // don't mark Boolean props as undefined
+  | BooleanConstructor
+  | { type: BooleanConstructor }
   ? K
   : never
-=======
-    | { required: true }
-    | { default: any }
-    // don't mark Boolean props as undefined
-    | BooleanConstructor
-    | { type: BooleanConstructor }
-    ? K
-    : never
->>>>>>> 43eab923
 }[keyof T]
 
 type OptionalKeys<T> = Exclude<keyof T, RequiredKeys<T>>
 
 type DefaultKeys<T> = {
   [K in keyof T]: T[K] extends
-    | { default: any }
-    // Boolean implicitly defaults to false
-    | BooleanConstructor
-    | { type: BooleanConstructor }
-    ? T[K] extends { type: BooleanConstructor; required: true } // not default if Boolean is marked as required
-      ? never
-      : K
-    : never
+  | { default: any }
+  // Boolean implicitly defaults to false
+  | BooleanConstructor
+  | { type: BooleanConstructor }
+  ? T[K] extends { type: BooleanConstructor; required: true } // not default if Boolean is marked as required
+  ? never
+  : K
+  : never
 }[keyof T]
 
 type InferPropType<T> = T extends null
   ? any // null & true would fail to infer
   : T extends { type: null | true }
-<<<<<<< HEAD
   ? any // As TS issue https://github.com/Microsoft/TypeScript/issues/14829 // somehow `ObjectConstructor` when inferred from { (): T } becomes `any` // `BooleanConstructor` when inferred from PropConstructor(with PropMethod) becomes `Boolean`
   : T extends ObjectConstructor | { type: ObjectConstructor }
   ? Record<string, any>
   : T extends BooleanConstructor | { type: BooleanConstructor }
   ? boolean
-  : T extends Prop<infer V> ? V : T
-=======
-    ? any // As TS issue https://github.com/Microsoft/TypeScript/issues/14829 // somehow `ObjectConstructor` when inferred from { (): T } becomes `any` // `BooleanConstructor` when inferred from PropConstructor(with PropMethod) becomes `Boolean`
-    : T extends ObjectConstructor | { type: ObjectConstructor }
-      ? Record<string, any>
-      : T extends BooleanConstructor | { type: BooleanConstructor }
-        ? boolean
-        : T extends Prop<infer V, infer D> ? (unknown extends V ? D : V) : T
->>>>>>> upstream/master
-
-<<<<<<< HEAD
-export type ExtractPropTypes<
-  O,
-  MakeDefaultRequired extends boolean = true
-  > = O extends object
-  ? { [K in RequiredKeys<O, MakeDefaultRequired>]: InferPropType<O[K]> } &
-  { [K in OptionalKeys<O, MakeDefaultRequired>]?: InferPropType<O[K]> }
-=======
+  : T extends Prop<infer V, infer D> ? (unknown extends V ? D : V) : T
+
 export type ExtractPropTypes<O> = O extends object
   ? { [K in RequiredKeys<O>]: InferPropType<O[K]> } &
-      { [K in OptionalKeys<O>]?: InferPropType<O[K]> }
->>>>>>> 43eab923
+  { [K in OptionalKeys<O>]?: InferPropType<O[K]> }
   : { [K in string]: any }
 
 const enum BooleanFlags {
