import {
  effect,
  stop,
  isRef,
  Ref,
  ComputedRef,
  ReactiveEffectOptions,
  isReactive
} from '@vue/reactivity'
import { SchedulerJob, queuePreFlushCb } from './scheduler'
import {
  EMPTY_OBJ,
  isObject,
  isArray,
  isFunction,
  isString,
  hasChanged,
  NOOP,
  remove,
  isMap,
  isSet
} from '@vue/shared'
import {
  currentInstance,
  ComponentInternalInstance,
  isInSSRComponentSetup,
  recordInstanceBoundEffect
} from './component'
import {
  ErrorCodes,
  callWithErrorHandling,
  callWithAsyncErrorHandling
} from './errorHandling'
import { queuePostRenderEffect } from './renderer'
import { warn } from './warning'

export type WatchEffect = (onInvalidate: InvalidateCbRegistrator) => void

export type WatchSource<T = any> = Ref<T> | ComputedRef<T> | (() => T)

export type WatchCallback<V = any, OV = any> = (
  value: V,
  oldValue: OV,
  onInvalidate: InvalidateCbRegistrator
) => any

<<<<<<< HEAD
type MapSources<T> = {
  [K in keyof T]: T[K] extends WatchSource<infer V>
  ? V
  : T[K] extends object ? T[K] : never
}

type MapOldSources<T, Immediate> = {
=======
type MapSources<T, Immediate> = {
>>>>>>> 43eab923
  [K in keyof T]: T[K] extends WatchSource<infer V>
  ? Immediate extends true ? (V | undefined) : V
  : T[K] extends object
  ? Immediate extends true ? (T[K] | undefined) : T[K]
  : never
}

type InvalidateCbRegistrator = (cb: () => void) => void

export interface WatchOptionsBase {
  flush?: 'pre' | 'post' | 'sync'
  onTrack?: ReactiveEffectOptions['onTrack']
  onTrigger?: ReactiveEffectOptions['onTrigger']
}

export interface WatchOptions<Immediate = boolean> extends WatchOptionsBase {
  immediate?: Immediate
  deep?: boolean
}

export type WatchStopHandle = () => void

// Simple effect.

// watchEffect API 侦听的是一个普通函数，只要内部访问了响应式对象即可，这个函数并不需要返回响应式对象
// watchEffect API 没有回调函数，副作用函数的内部响应式对象发生变化后，会再次执行这个副作用函数。
// watchEffect API 在创建好 watcher 后，会立刻执行它的副作用函数，而 watch API 
// 需要配置 immediate 为 true，才会立即执行回调函数。
export function watchEffect(
  effect: WatchEffect,
  options?: WatchOptionsBase
): WatchStopHandle {
  return doWatch(effect, null, options)
}

// initial value for watchers to trigger on undefined initial values
const INITIAL_WATCHER_VALUE = {}

// overload #1: array of multiple sources + cb
// Readonly constraint helps the callback to correctly infer value types based
// on position in the source array. Otherwise the values will get a union type
// of all possible value types.
export function watch<
  T extends Readonly<Array<WatchSource<unknown> | object>>,
  Immediate extends Readonly<boolean> = false
>(
  sources: T,
  cb: WatchCallback<MapSources<T, false>, MapSources<T, Immediate>>,
  options?: WatchOptions<Immediate>
): WatchStopHandle

// overload #2: single source + cb
export function watch<T, Immediate extends Readonly<boolean> = false>(
  source: WatchSource<T>,
  cb: WatchCallback<T, Immediate extends true ? (T | undefined) : T>,
  options?: WatchOptions<Immediate>
): WatchStopHandle

// overload #3: watching reactive object w/ cb
export function watch<
  T extends object,
  Immediate extends Readonly<boolean> = false
>(
  source: T,
  cb: WatchCallback<T, Immediate extends true ? (T | undefined) : T>,
  options?: WatchOptions<Immediate>
): WatchStopHandle

// implementation
<<<<<<< HEAD
// watch 函数的实现
export function watch<T = any>(
  source: WatchSource<T> | WatchSource<T>[],
  cb: WatchCallback<T>,
  options?: WatchOptions
=======
export function watch<T = any, Immediate extends Readonly<boolean> = false>(
  source: T | WatchSource<T>,
  cb: any,
  options?: WatchOptions<Immediate>
>>>>>>> 43eab923
): WatchStopHandle {
  if (__DEV__ && !isFunction(cb)) {
    warn(
      `\`watch(fn, options?)\` signature has been moved to a separate API. ` +
      `Use \`watchEffect(fn, options?)\` instead. \`watch\` now only ` +
      `supports \`watch(source, cb, options?) signature.`
    )
  }
  return doWatch(source as any, cb, options)
}

function doWatch(
  source: WatchSource | WatchSource[] | WatchEffect | object,
  cb: WatchCallback | null,
  { immediate, deep, flush, onTrack, onTrigger }: WatchOptions = EMPTY_OBJ,
  instance = currentInstance
): WatchStopHandle {
  if (__DEV__ && !cb) {
    if (immediate !== undefined) {
      warn(
        `watch() "immediate" option is only respected when using the ` +
        `watch(source, callback, options?) signature.`
      )
    }
    if (deep !== undefined) {
      warn(
        `watch() "deep" option is only respected when using the ` +
        `watch(source, callback, options?) signature.`
      )
    }
  }
  // source 不合法的时候会报警告 
  const warnInvalidSource = (s: unknown) => {
    warn(
      `Invalid watch source: `,
      s,
      `A watch source can only be a getter/effect function, a ref, ` +
      `a reactive object, or an array of these types.`
    )
  }
  // source 可以是 getter 函数，也可以是响应式对象甚至是响应式对象数组，
  // 所以我们需要标准化 source，这是标准化 source 的流程
  let getter: () => any
<<<<<<< HEAD
  const isRefSource = isRef(source)
  if (isRefSource) {
    //如果 source 是 ref 对象，则创建一个访问 source.value 的 getter 函数
=======
  let forceTrigger = false
  if (isRef(source)) {
>>>>>>> 43eab923
    getter = () => (source as Ref).value
    forceTrigger = !!(source as Ref)._shallow
  } else if (isReactive(source)) {
    //如果 source 是 reactive 对象，则创建一个访问 source 的 getter 函数，并设置 deep 为 true（deep 的作用我稍后会说）;
    getter = () => source
    deep = true
  } else if (isArray(source)) {
    getter = () =>
      source.map(s => {
        if (isRef(s)) {
          return s.value
        } else if (isReactive(s)) {
          return traverse(s)
        } else if (isFunction(s)) {
          return callWithErrorHandling(s, instance, ErrorCodes.WATCH_GETTER)
        } else {
          __DEV__ && warnInvalidSource(s)
        }
      })
  } else if (isFunction(source)) {
    if (cb) {
      // getter with cb
      getter = () =>
        callWithErrorHandling(source, instance, ErrorCodes.WATCH_GETTER)
    } else {
      // no cb -> simple effect
      getter = () => {
        if (instance && instance.isUnmounted) {
          return
        }
        if (cleanup) {
          cleanup()
        }
        return callWithErrorHandling(
          source,
          instance,
          ErrorCodes.WATCH_CALLBACK,
          [onInvalidate]
        )
      }
    }
  } else {
    getter = NOOP
    __DEV__ && warnInvalidSource(source)
  }

  if (cb && deep) {
    const baseGetter = getter
    getter = () => traverse(baseGetter())
  }

  let cleanup: () => void
  // 注册无效回调函数 
  const onInvalidate: InvalidateCbRegistrator = (fn: () => void) => {
    cleanup = runner.options.onStop = () => {
      callWithErrorHandling(fn, instance, ErrorCodes.WATCH_CLEANUP)
    }
  }

  // in SSR there is no need to setup an actual effect, and it should be noop
  // unless it's eager
  if (__NODE_JS__ && isInSSRComponentSetup) {
    if (!cb) {
      getter()
    } else if (immediate) {
      callWithAsyncErrorHandling(cb, instance, ErrorCodes.WATCH_CALLBACK, [
        getter(),
        undefined,
        onInvalidate
      ])
    }
    return NOOP
  }
  // 旧值初始值 
  let oldValue = isArray(source) ? [] : INITIAL_WATCHER_VALUE
  const job: SchedulerJob = () => {
    if (!runner.active) {
      return
    }
    if (cb) {
      // watch(source, cb)
      const newValue = runner()
      if (deep || forceTrigger || hasChanged(newValue, oldValue)) {
        // cleanup before running cb again
        // 执行清理函数 
        if (cleanup) {
          cleanup()
        }
        callWithAsyncErrorHandling(cb, instance, ErrorCodes.WATCH_CALLBACK, [
          newValue,
          // pass undefined as the old value when it's changed for the first time
          // 第一次更改时传递旧值为 undefined 
          oldValue === INITIAL_WATCHER_VALUE ? undefined : oldValue,
          onInvalidate
        ])
        oldValue = newValue
      }
    } else {
      // watchEffect
      runner()
    }
  }

  // important: mark the job as a watcher callback so that scheduler knows
  // it is allowed to self-trigger (#1727)
  job.allowRecurse = !!cb

<<<<<<< HEAD
  let scheduler: (job: () => any) => void
  // 同步 
=======
  let scheduler: ReactiveEffectOptions['scheduler']
>>>>>>> 43eab923
  if (flush === 'sync') {
    scheduler = job
  } else if (flush === 'post') {
    scheduler = () => queuePostRenderEffect(job, instance && instance.suspense)
  } else {
    // default: 'pre'
    scheduler = () => {
      if (!instance || instance.isMounted) {
        // 进入异步队列，组件更新前执行 
        queuePreFlushCb(job)
      } else {
        // with 'pre' option, the first call must happen before
        // the component is mounted so it is called synchronously.
        // 如果组件还没挂载，则同步执行确保在组件挂载前 
        job()
      }
    }
<<<<<<< HEAD
  } else {
    // 进入异步队列，组件更新后执行 
    scheduler = () => queuePostRenderEffect(job, instance && instance.suspense)
=======
>>>>>>> 43eab923
  }

  const runner = effect(getter, {
    lazy: true,
    onTrack,
    onTrigger,
    scheduler
  })
<<<<<<< HEAD
  // 在组件实例中记录这个 effect 
  recordInstanceBoundEffect(runner)
=======

  recordInstanceBoundEffect(runner, instance)
>>>>>>> 43eab923

  // initial run
  // 初次执行 
  if (cb) {
    if (immediate) {
      job()
    } else {
      // 求旧值 
      oldValue = runner()
    }
  } else if (flush === 'post') {
    queuePostRenderEffect(runner, instance && instance.suspense)
  } else {
    // 没有 cb 的情况 
    runner()
  }

  return () => {
    stop(runner)
    if (instance) {
      // 移除组件 effects 对这个 runner 的引用 
      remove(instance.effects!, runner)
    }
  }
}

// this.$watch
export function instanceWatch(
  this: ComponentInternalInstance,
  source: string | Function,
  cb: WatchCallback,
  options?: WatchOptions
): WatchStopHandle {
  const publicThis = this.proxy as any
  const getter = isString(source)
    ? () => publicThis[source]
    : source.bind(publicThis)
  return doWatch(getter, cb.bind(publicThis), options, this)
}

function traverse(value: unknown, seen: Set<unknown> = new Set()) {
  if (!isObject(value) || seen.has(value)) {
    return value
  }
  seen.add(value)
  if (isRef(value)) {
    traverse(value.value, seen)
  } else if (isArray(value)) {
    for (let i = 0; i < value.length; i++) {
      traverse(value[i], seen)
    }
  } else if (isSet(value) || isMap(value)) {
    value.forEach((v: any) => {
      traverse(v, seen)
    })
  } else {
    for (const key in value) {
      traverse(value[key], seen)
    }
  }
  return value
}<|MERGE_RESOLUTION|>--- conflicted
+++ resolved
@@ -44,17 +44,7 @@
   onInvalidate: InvalidateCbRegistrator
 ) => any
 
-<<<<<<< HEAD
-type MapSources<T> = {
-  [K in keyof T]: T[K] extends WatchSource<infer V>
-  ? V
-  : T[K] extends object ? T[K] : never
-}
-
-type MapOldSources<T, Immediate> = {
-=======
 type MapSources<T, Immediate> = {
->>>>>>> 43eab923
   [K in keyof T]: T[K] extends WatchSource<infer V>
   ? Immediate extends true ? (V | undefined) : V
   : T[K] extends object
@@ -124,18 +114,10 @@
 ): WatchStopHandle
 
 // implementation
-<<<<<<< HEAD
-// watch 函数的实现
-export function watch<T = any>(
-  source: WatchSource<T> | WatchSource<T>[],
-  cb: WatchCallback<T>,
-  options?: WatchOptions
-=======
 export function watch<T = any, Immediate extends Readonly<boolean> = false>(
   source: T | WatchSource<T>,
   cb: any,
   options?: WatchOptions<Immediate>
->>>>>>> 43eab923
 ): WatchStopHandle {
   if (__DEV__ && !isFunction(cb)) {
     warn(
@@ -179,14 +161,8 @@
   // source 可以是 getter 函数，也可以是响应式对象甚至是响应式对象数组，
   // 所以我们需要标准化 source，这是标准化 source 的流程
   let getter: () => any
-<<<<<<< HEAD
-  const isRefSource = isRef(source)
-  if (isRefSource) {
-    //如果 source 是 ref 对象，则创建一个访问 source.value 的 getter 函数
-=======
   let forceTrigger = false
   if (isRef(source)) {
->>>>>>> 43eab923
     getter = () => (source as Ref).value
     forceTrigger = !!(source as Ref)._shallow
   } else if (isReactive(source)) {
@@ -294,12 +270,7 @@
   // it is allowed to self-trigger (#1727)
   job.allowRecurse = !!cb
 
-<<<<<<< HEAD
-  let scheduler: (job: () => any) => void
-  // 同步 
-=======
   let scheduler: ReactiveEffectOptions['scheduler']
->>>>>>> 43eab923
   if (flush === 'sync') {
     scheduler = job
   } else if (flush === 'post') {
@@ -317,12 +288,6 @@
         job()
       }
     }
-<<<<<<< HEAD
-  } else {
-    // 进入异步队列，组件更新后执行 
-    scheduler = () => queuePostRenderEffect(job, instance && instance.suspense)
-=======
->>>>>>> 43eab923
   }
 
   const runner = effect(getter, {
@@ -331,13 +296,8 @@
     onTrigger,
     scheduler
   })
-<<<<<<< HEAD
-  // 在组件实例中记录这个 effect 
-  recordInstanceBoundEffect(runner)
-=======
 
   recordInstanceBoundEffect(runner, instance)
->>>>>>> 43eab923
 
   // initial run
   // 初次执行 
