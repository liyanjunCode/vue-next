import {
  ComponentInternalInstance,
  Data,
  SetupContext,
  ComponentInternalOptions,
  Component,
  ConcreteComponent,
  InternalRenderFunction,
  LifecycleHooks
} from './component'
import {
  isFunction,
  extend,
  isString,
  isObject,
  isArray,
  EMPTY_OBJ,
  NOOP,
  hasOwn,
  isPromise
} from '@vue/shared'
import { computed } from './apiComputed'
import { watch, WatchOptions, WatchCallback } from './apiWatch'
import { provide, inject } from './apiInject'
import {
  onBeforeMount,
  onMounted,
  onBeforeUpdate,
  onUpdated,
  onErrorCaptured,
  onRenderTracked,
  onBeforeUnmount,
  onUnmounted,
  onActivated,
  onDeactivated,
  onRenderTriggered,
  DebuggerHook,
  ErrorCapturedHook
} from './apiLifecycle'
import {
  reactive,
  ComputedGetter,
  WritableComputedOptions,
  toRaw,
  proxyRefs,
  toRef
} from '@vue/reactivity'
import {
  ComponentObjectPropsOptions,
  ExtractPropTypes,
  ExtractDefaultPropTypes
} from './componentProps'
import { EmitsOptions } from './componentEmits'
import { Directive } from './directives'
import {
  CreateComponentPublicInstance,
  ComponentPublicInstance
} from './componentPublicInstance'
import { warn } from './warning'
import { VNodeChild } from './vnode'
import { callWithAsyncErrorHandling } from './errorHandling'

/**
 * Interface for declaring custom options.
 *
 * @example
 * ```ts
 * declare module '@vue/runtime-core' {
 *   interface ComponentCustomOptions {
 *     beforeRouteUpdate?(
 *       to: Route,
 *       from: Route,
 *       next: () => void
 *     ): void
 *   }
 * }
 * ```
 */
export interface ComponentCustomOptions { }

export type RenderFunction = () => VNodeChild

export interface ComponentOptionsBase<
  Props,
  RawBindings,
  D,
  C extends ComputedOptions,
  M extends MethodOptions,
  Mixin extends ComponentOptionsMixin,
  Extends extends ComponentOptionsMixin,
  E extends EmitsOptions,
<<<<<<< HEAD
  EE extends string = string
  >
=======
  EE extends string = string,
  Defaults = {}
>
>>>>>>> 43eab923
  extends LegacyOptions<Props, D, C, M, Mixin, Extends>,
  ComponentInternalOptions,
  ComponentCustomOptions {
  setup?: (
    this: void,
    props: Props,
    ctx: SetupContext<E>
  ) => Promise<RawBindings> | RawBindings | RenderFunction | void
  name?: string
  template?: string | object // can be a direct DOM node
  // Note: we are intentionally using the signature-less `Function` type here
  // since any type with signature will cause the whole inference to fail when
  // the return expression contains reference to `this`.
  // Luckily `render()` doesn't need any arguments nor does it care about return
  // type.
  render?: Function
  components?: Record<string, Component>
  directives?: Record<string, Directive>
  inheritAttrs?: boolean
  emits?: (E | EE[]) & ThisType<void>
  // TODO infer public instance type based on exposed keys
  expose?: string[]
  serverPrefetch?(): Promise<any>

  // Internal ------------------------------------------------------------------

  /**
   * SSR only. This is produced by compiler-ssr and attached in compiler-sfc
   * not user facing, so the typing is lax and for test only.
   * @internal
   */
  ssrRender?: (
    ctx: any,
    push: (item: any) => void,
    parentInstance: ComponentInternalInstance,
    attrs: Data | undefined,
    // for compiler-optimized bindings
    $props: ComponentInternalInstance['props'],
    $setup: ComponentInternalInstance['setupState'],
    $data: ComponentInternalInstance['data'],
    $options: ComponentInternalInstance['ctx']
  ) => void

  /**
   * Only generated by compiler-sfc to mark a ssr render function inlined and
   * returned from setup()
   * @internal
   */
  __ssrInlineRender?: boolean

  /**
   * marker for AsyncComponentWrapper
   * @internal
   */
  __asyncLoader?: () => Promise<ConcreteComponent>
  /**
   * cache for merged $options
   * @internal
   */
  __merged?: ComponentOptions

  // Type differentiators ------------------------------------------------------

  // Note these are internal but need to be exposed in d.ts for type inference
  // to work!

  // type-only differentiator to separate OptionWithoutProps from a constructor
  // type returned by defineComponent() or FunctionalComponent
  call?: (this: unknown, ...args: unknown[]) => never
  // type-only differentiators for built-in Vnode types
  __isFragment?: never
  __isTeleport?: never
  __isSuspense?: never

  __defaults?: Defaults
}

export type ComponentOptionsWithoutProps<
  Props = {},
  RawBindings = {},
  D = {},
  C extends ComputedOptions = {},
  M extends MethodOptions = {},
  Mixin extends ComponentOptionsMixin = ComponentOptionsMixin,
  Extends extends ComponentOptionsMixin = ComponentOptionsMixin,
  E extends EmitsOptions = EmitsOptions,
  EE extends string = string
<<<<<<< HEAD
  > = ComponentOptionsBase<Props, RawBindings, D, C, M, Mixin, Extends, E, EE> & {
    props?: undefined
  } & ThisType<
    CreateComponentPublicInstance<
      {},
      RawBindings,
      D,
      C,
      M,
      Mixin,
      Extends,
      E,
      Readonly<Props>
    >
=======
> = ComponentOptionsBase<
  Props,
  RawBindings,
  D,
  C,
  M,
  Mixin,
  Extends,
  E,
  EE,
  {}
> & {
  props?: undefined
} & ThisType<
    CreateComponentPublicInstance<{}, RawBindings, D, C, M, Mixin, Extends, E>
>>>>>>> 43eab923
  >

export type ComponentOptionsWithArrayProps<
  PropNames extends string = string,
  RawBindings = {},
  D = {},
  C extends ComputedOptions = {},
  M extends MethodOptions = {},
  Mixin extends ComponentOptionsMixin = ComponentOptionsMixin,
  Extends extends ComponentOptionsMixin = ComponentOptionsMixin,
  E extends EmitsOptions = EmitsOptions,
  EE extends string = string,
  Props = Readonly<{ [key in PropNames]?: any }>
<<<<<<< HEAD
  > = ComponentOptionsBase<Props, RawBindings, D, C, M, Mixin, Extends, E, EE> & {
    props: PropNames[]
  } & ThisType<
=======
> = ComponentOptionsBase<
  Props,
  RawBindings,
  D,
  C,
  M,
  Mixin,
  Extends,
  E,
  EE,
  {}
> & {
  props: PropNames[]
} & ThisType<
>>>>>>> 43eab923
    CreateComponentPublicInstance<
      Props,
      RawBindings,
      D,
      C,
      M,
      Mixin,
      Extends,
      E
    >
  >

export type ComponentOptionsWithObjectProps<
  PropsOptions = ComponentObjectPropsOptions,
  RawBindings = {},
  D = {},
  C extends ComputedOptions = {},
  M extends MethodOptions = {},
  Mixin extends ComponentOptionsMixin = ComponentOptionsMixin,
  Extends extends ComponentOptionsMixin = ComponentOptionsMixin,
  E extends EmitsOptions = EmitsOptions,
  EE extends string = string,
<<<<<<< HEAD
  Props = Readonly<ExtractPropTypes<PropsOptions>>
  > = ComponentOptionsBase<Props, RawBindings, D, C, M, Mixin, Extends, E, EE> & {
    props: PropsOptions & ThisType<void>
  } & ThisType<
=======
  Props = Readonly<ExtractPropTypes<PropsOptions>>,
  Defaults = ExtractDefaultPropTypes<PropsOptions>
> = ComponentOptionsBase<
  Props,
  RawBindings,
  D,
  C,
  M,
  Mixin,
  Extends,
  E,
  EE,
  Defaults
> & {
  props: PropsOptions & ThisType<void>
} & ThisType<
>>>>>>> 43eab923
    CreateComponentPublicInstance<
      Props,
      RawBindings,
      D,
      C,
      M,
      Mixin,
      Extends,
      E,
      Props,
      Defaults,
      false
    >
  >

export type ComponentOptions<
  Props = {},
  RawBindings = any,
  D = any,
  C extends ComputedOptions = any,
  M extends MethodOptions = any,
  Mixin extends ComponentOptionsMixin = any,
  Extends extends ComponentOptionsMixin = any,
  E extends EmitsOptions = any
> = ComponentOptionsBase<Props, RawBindings, D, C, M, Mixin, Extends, E> &
  ThisType<
    CreateComponentPublicInstance<
      {},
      RawBindings,
      D,
      C,
      M,
      Mixin,
      Extends,
      E,
      Readonly<Props>
    >
  >

export type ComponentOptionsMixin = ComponentOptionsBase<
  any,
  any,
  any,
  any,
  any,
  any,
  any,
  any,
  any,
  any
>

export type ComputedOptions = Record<
  string,
  ComputedGetter<any> | WritableComputedOptions<any>
>

export interface MethodOptions {
  [key: string]: Function
}

export type ExtractComputedReturns<T extends any> = {
  [key in keyof T]: T[key] extends { get: (...args: any[]) => infer TReturn }
  ? TReturn
  : T[key] extends (...args: any[]) => infer TReturn ? TReturn : never
}

type WatchOptionItem =
  | string
  | WatchCallback
  | { handler: WatchCallback | string } & WatchOptions

type ComponentWatchOptionItem = WatchOptionItem | WatchOptionItem[]

type ComponentWatchOptions = Record<string, ComponentWatchOptionItem>

type ComponentInjectOptions =
  | string[]
  | Record<
    string | symbol,
    string | symbol | { from?: string | symbol; default?: unknown }
  >

interface LegacyOptions<
  Props,
  D,
  C extends ComputedOptions,
  M extends MethodOptions,
  Mixin extends ComponentOptionsMixin,
  Extends extends ComponentOptionsMixin
  > {
  // allow any custom options
  [key: string]: any

  // state
  // Limitation: we cannot expose RawBindings on the `this` context for data
  // since that leads to some sort of circular inference and breaks ThisType
  // for the entire component.
  data?: (
    this: CreateComponentPublicInstance<Props>,
    vm: CreateComponentPublicInstance<Props>
  ) => D
  computed?: C
  methods?: M
  watch?: ComponentWatchOptions
  provide?: Data | Function
  inject?: ComponentInjectOptions

  // composition
  mixins?: Mixin[]
  extends?: Extends

  // lifecycle
  beforeCreate?(): void
  created?(): void
  beforeMount?(): void
  mounted?(): void
  beforeUpdate?(): void
  updated?(): void
  activated?(): void
  deactivated?(): void
  /** @deprecated use `beforeUnmount` instead */
  beforeDestroy?(): void
  beforeUnmount?(): void
  /** @deprecated use `unmounted` instead */
  destroyed?(): void
  unmounted?(): void
  renderTracked?: DebuggerHook
  renderTriggered?: DebuggerHook
  errorCaptured?: ErrorCapturedHook

  // runtime compile only
  delimiters?: [string, string]
}

export type OptionTypesKeys = 'P' | 'B' | 'D' | 'C' | 'M' | 'Defaults'

export type OptionTypesType<
  P = {},
  B = {},
  D = {},
  C extends ComputedOptions = {},
<<<<<<< HEAD
  M extends MethodOptions = {}
  > = {
    P: P
    B: B
    D: D
    C: C
    M: M
  }
=======
  M extends MethodOptions = {},
  Defaults = {}
> = {
  P: P
  B: B
  D: D
  C: C
  M: M
  Defaults: Defaults
}
>>>>>>> 43eab923

const enum OptionTypes {
  PROPS = 'Props',
  DATA = 'Data',
  COMPUTED = 'Computed',
  METHODS = 'Methods',
  INJECT = 'Inject'
}

function createDuplicateChecker() {
  const cache = Object.create(null)
  return (type: OptionTypes, key: string) => {
    if (cache[key]) {
      warn(`${type} property "${key}" is already defined in ${cache[key]}.`)
    } else {
      cache[key] = type
    }
  }
}

type DataFn = (vm: ComponentPublicInstance) => any

export let isInBeforeCreate = false
// Options API：兼容 Vue.js 2.x
export function applyOptions(
  instance: ComponentInternalInstance,
  options: ComponentOptions,
  deferredData: DataFn[] = [],
  deferredWatch: ComponentWatchOptions[] = [],
  deferredProvide: (Data | Function)[] = [],
  asMixin: boolean = false
) {
  const {
    // composition
    mixins,
    extends: extendsOptions,
    // state
    data: dataOptions,
    computed: computedOptions,
    methods,
    watch: watchOptions,
    provide: provideOptions,
    inject: injectOptions,
    // assets
    components,
    directives,
    // lifecycle
    beforeMount,
    mounted,
    beforeUpdate,
    updated,
    activated,
    deactivated,
    beforeDestroy,
    beforeUnmount,
    destroyed,
    unmounted,
    render,
    renderTracked,
    renderTriggered,
    errorCaptured,
    // public API
    expose
  } = options
  // instance.proxy 作为 this
  const publicThis = instance.proxy!
  const ctx = instance.ctx
  const globalMixins = instance.appContext.mixins

  if (asMixin && render && instance.render === NOOP) {
    instance.render = render as InternalRenderFunction
  }

  // applyOptions is called non-as-mixin once per instance
  if (!asMixin) {
    isInBeforeCreate = true
    callSyncHook(
      'beforeCreate',
      LifecycleHooks.BEFORE_CREATE,
      options,
      instance,
      globalMixins
    )
    isInBeforeCreate = false
    // global mixins are applied first
    applyMixins(
      instance,
      globalMixins,
      deferredData,
      deferredWatch,
      deferredProvide
    )
  }

  // extending a base component...
  if (extendsOptions) {
    applyOptions(
      instance,
      extendsOptions,
      deferredData,
      deferredWatch,
      deferredProvide,
      true
    )
  }
  // local mixins
  if (mixins) {
    applyMixins(instance, mixins, deferredData, deferredWatch, deferredProvide)
  }

  const checkDuplicateProperties = __DEV__ ? createDuplicateChecker() : null

  if (__DEV__) {
    const [propsOptions] = instance.propsOptions
    if (propsOptions) {
      for (const key in propsOptions) {
        checkDuplicateProperties!(OptionTypes.PROPS, key)
      }
    }
  }

  // options initialization order (to be consistent with Vue 2):
  // - props (already done outside of this function)
  // - inject
  // - methods
  // - data (deferred since it relies on `this` access)
  // - computed
  // - watch (deferred since it relies on `this` access)

  if (injectOptions) {
    if (isArray(injectOptions)) {
      for (let i = 0; i < injectOptions.length; i++) {
        const key = injectOptions[i]
        ctx[key] = inject(key)
        if (__DEV__) {
          checkDuplicateProperties!(OptionTypes.INJECT, key)
        }
      }
    } else {
      for (const key in injectOptions) {
        const opt = injectOptions[key]
        if (isObject(opt)) {
          ctx[key] = inject(
            opt.from || key,
            opt.default,
            true /* treat default function as factory */
          )
        } else {
          ctx[key] = inject(opt)
        }
        if (__DEV__) {
          checkDuplicateProperties!(OptionTypes.INJECT, key)
        }
      }
    }
  }

  if (methods) {
    for (const key in methods) {
      const methodHandler = (methods as MethodOptions)[key]
      if (isFunction(methodHandler)) {
        ctx[key] = methodHandler.bind(publicThis)
        if (__DEV__) {
          checkDuplicateProperties!(OptionTypes.METHODS, key)
        }
      } else if (__DEV__) {
        warn(
          `Method "${key}" has type "${typeof methodHandler}" in the component definition. ` +
          `Did you reference the function correctly?`
        )
      }
    }
  }

  if (!asMixin) {
    if (deferredData.length) {
      deferredData.forEach(dataFn => resolveData(instance, dataFn, publicThis))
    }
    if (dataOptions) {
      resolveData(instance, dataOptions, publicThis)
    }
    if (__DEV__) {
      const rawData = toRaw(instance.data)
      for (const key in rawData) {
        checkDuplicateProperties!(OptionTypes.DATA, key)
        // expose data on ctx during dev
        if (key[0] !== '$' && key[0] !== '_') {
          Object.defineProperty(ctx, key, {
            configurable: true,
            enumerable: true,
            get: () => rawData[key],
            set: NOOP
          })
        }
      }
    }
  } else if (dataOptions) {
    deferredData.push(dataOptions as DataFn)
  }

  if (computedOptions) {
    for (const key in computedOptions) {
      const opt = (computedOptions as ComputedOptions)[key]
      const get = isFunction(opt)
        ? opt.bind(publicThis, publicThis)
        : isFunction(opt.get)
          ? opt.get.bind(publicThis, publicThis)
          : NOOP
      if (__DEV__ && get === NOOP) {
        warn(`Computed property "${key}" has no getter.`)
      }
      const set =
        !isFunction(opt) && isFunction(opt.set)
          ? opt.set.bind(publicThis)
          : __DEV__
            ? () => {
              warn(
                `Write operation failed: computed property "${key}" is readonly.`
              )
            }
            : NOOP
      const c = computed({
        get,
        set
      })
      Object.defineProperty(ctx, key, {
        enumerable: true,
        configurable: true,
        get: () => c.value,
        set: v => (c.value = v)
      })
      if (__DEV__) {
        checkDuplicateProperties!(OptionTypes.COMPUTED, key)
      }
    }
  }

  if (watchOptions) {
    deferredWatch.push(watchOptions)
  }
  if (!asMixin && deferredWatch.length) {
    deferredWatch.forEach(watchOptions => {
      for (const key in watchOptions) {
        createWatcher(watchOptions[key], ctx, publicThis, key)
      }
    })
  }

  if (provideOptions) {
    deferredProvide.push(provideOptions)
  }
  if (!asMixin && deferredProvide.length) {
    deferredProvide.forEach(provideOptions => {
      const provides = isFunction(provideOptions)
        ? provideOptions.call(publicThis)
        : provideOptions
      for (const key in provides) {
        provide(key, provides[key])
      }
    })
  }

  // asset options.
  // To reduce memory usage, only components with mixins or extends will have
  // resolved asset registry attached to instance.
  if (asMixin) {
    if (components) {
      extend(
        instance.components ||
        (instance.components = extend(
          {},
          (instance.type as ComponentOptions).components
        ) as Record<string, ConcreteComponent>),
        components
      )
    }
    if (directives) {
      extend(
        instance.directives ||
        (instance.directives = extend(
          {},
          (instance.type as ComponentOptions).directives
        )),
        directives
      )
    }
  }

  // lifecycle options
  if (!asMixin) {
    callSyncHook(
      'created',
      LifecycleHooks.CREATED,
      options,
      instance,
      globalMixins
    )
  }
  if (beforeMount) {
    onBeforeMount(beforeMount.bind(publicThis))
  }
  if (mounted) {
    onMounted(mounted.bind(publicThis))
  }
  if (beforeUpdate) {
    onBeforeUpdate(beforeUpdate.bind(publicThis))
  }
  if (updated) {
    onUpdated(updated.bind(publicThis))
  }
  if (activated) {
    onActivated(activated.bind(publicThis))
  }
  if (deactivated) {
    onDeactivated(deactivated.bind(publicThis))
  }
  if (errorCaptured) {
    onErrorCaptured(errorCaptured.bind(publicThis))
  }
  if (renderTracked) {
    onRenderTracked(renderTracked.bind(publicThis))
  }
  if (renderTriggered) {
    onRenderTriggered(renderTriggered.bind(publicThis))
  }
  if (__DEV__ && beforeDestroy) {
    warn(`\`beforeDestroy\` has been renamed to \`beforeUnmount\`.`)
  }
  if (beforeUnmount) {
    onBeforeUnmount(beforeUnmount.bind(publicThis))
  }
  if (__DEV__ && destroyed) {
    warn(`\`destroyed\` has been renamed to \`unmounted\`.`)
  }
  if (unmounted) {
    onUnmounted(unmounted.bind(publicThis))
  }

  if (isArray(expose)) {
    if (!asMixin) {
      if (expose.length) {
        const exposed = instance.exposed || (instance.exposed = proxyRefs({}))
        expose.forEach(key => {
          exposed[key] = toRef(publicThis, key as any)
        })
      } else if (!instance.exposed) {
        instance.exposed = EMPTY_OBJ
      }
    } else if (__DEV__) {
      warn(`The \`expose\` option is ignored when used in mixins.`)
    }
  }
}

function callSyncHook(
  name: 'beforeCreate' | 'created',
  type: LifecycleHooks,
  options: ComponentOptions,
  instance: ComponentInternalInstance,
  globalMixins: ComponentOptions[]
) {
  callHookFromMixins(name, type, globalMixins, instance)
  const { extends: base, mixins } = options
  if (base) {
    callHookFromExtends(name, type, base, instance)
  }
  if (mixins) {
    callHookFromMixins(name, type, mixins, instance)
  }
  const selfHook = options[name]
  if (selfHook) {
    callWithAsyncErrorHandling(selfHook.bind(instance.proxy!), instance, type)
  }
}

function callHookFromExtends(
  name: 'beforeCreate' | 'created',
  type: LifecycleHooks,
  base: ComponentOptions,
  instance: ComponentInternalInstance
) {
  if (base.extends) {
    callHookFromExtends(name, type, base.extends, instance)
  }
  const baseHook = base[name]
  if (baseHook) {
    callWithAsyncErrorHandling(baseHook.bind(instance.proxy!), instance, type)
  }
}

function callHookFromMixins(
  name: 'beforeCreate' | 'created',
  type: LifecycleHooks,
  mixins: ComponentOptions[],
  instance: ComponentInternalInstance
) {
  for (let i = 0; i < mixins.length; i++) {
    const chainedMixins = mixins[i].mixins
    if (chainedMixins) {
      callHookFromMixins(name, type, chainedMixins, instance)
    }
    const fn = mixins[i][name]
    if (fn) {
      callWithAsyncErrorHandling(fn.bind(instance.proxy!), instance, type)
    }
  }
}

function applyMixins(
  instance: ComponentInternalInstance,
  mixins: ComponentOptions[],
  deferredData: DataFn[],
  deferredWatch: ComponentWatchOptions[],
  deferredProvide: (Data | Function)[]
) {
  for (let i = 0; i < mixins.length; i++) {
    applyOptions(
      instance,
      mixins[i],
      deferredData,
      deferredWatch,
      deferredProvide,
      true
    )
  }
}

function resolveData(
  instance: ComponentInternalInstance,
  dataFn: DataFn,
  publicThis: ComponentPublicInstance
) {
  if (__DEV__ && !isFunction(dataFn)) {
    warn(
      `The data option must be a function. ` +
      `Plain object usage is no longer supported.`
    )
  }
  const data = dataFn.call(publicThis, publicThis)
  if (__DEV__ && isPromise(data)) {
    warn(
      `data() returned a Promise - note data() cannot be async; If you ` +
      `intend to perform data fetching before component renders, use ` +
      `async setup() + <Suspense>.`
    )
  }
  if (!isObject(data)) {
    __DEV__ && warn(`data() should return an object.`)
  } else if (instance.data === EMPTY_OBJ) {
    instance.data = reactive(data)
  } else {
    // existing data: this is a mixin or extends.
    extend(instance.data, data)
  }
}

function createWatcher(
  raw: ComponentWatchOptionItem,
  ctx: Data,
  publicThis: ComponentPublicInstance,
  key: string
) {
  const getter = key.includes('.')
    ? createPathGetter(publicThis, key)
    : () => (publicThis as any)[key]
  if (isString(raw)) {
    const handler = ctx[raw]
    if (isFunction(handler)) {
      watch(getter, handler as WatchCallback)
    } else if (__DEV__) {
      warn(`Invalid watch handler specified by key "${raw}"`, handler)
    }
  } else if (isFunction(raw)) {
    watch(getter, raw.bind(publicThis))
  } else if (isObject(raw)) {
    if (isArray(raw)) {
      raw.forEach(r => createWatcher(r, ctx, publicThis, key))
    } else {
      const handler = isFunction(raw.handler)
        ? raw.handler.bind(publicThis)
        : (ctx[raw.handler] as WatchCallback)
      if (isFunction(handler)) {
        watch(getter, handler, raw)
      } else if (__DEV__) {
        warn(`Invalid watch handler specified by key "${raw.handler}"`, handler)
      }
    }
  } else if (__DEV__) {
    warn(`Invalid watch option: "${key}"`, raw)
  }
}

function createPathGetter(ctx: any, path: string) {
  const segments = path.split('.')
  return () => {
    let cur = ctx
    for (let i = 0; i < segments.length && cur; i++) {
      cur = cur[segments[i]]
    }
    return cur
  }
}

export function resolveMergedOptions(
  instance: ComponentInternalInstance
): ComponentOptions {
  const raw = instance.type as ComponentOptions
  const { __merged, mixins, extends: extendsOptions } = raw
  if (__merged) return __merged
  const globalMixins = instance.appContext.mixins
  if (!globalMixins.length && !mixins && !extendsOptions) return raw
  const options = {}
  globalMixins.forEach(m => mergeOptions(options, m, instance))
  mergeOptions(options, raw, instance)
  return (raw.__merged = options)
}

function mergeOptions(to: any, from: any, instance: ComponentInternalInstance) {
  const strats = instance.appContext.config.optionMergeStrategies
  const { mixins, extends: extendsOptions } = from

  extendsOptions && mergeOptions(to, extendsOptions, instance)
  mixins &&
    mixins.forEach((m: ComponentOptionsMixin) => mergeOptions(to, m, instance))

  for (const key in from) {
    if (strats && hasOwn(strats, key)) {
      to[key] = strats[key](to[key], from[key], instance.proxy, key)
    } else {
      to[key] = from[key]
    }
  }
}<|MERGE_RESOLUTION|>--- conflicted
+++ resolved
@@ -89,14 +89,9 @@
   Mixin extends ComponentOptionsMixin,
   Extends extends ComponentOptionsMixin,
   E extends EmitsOptions,
-<<<<<<< HEAD
-  EE extends string = string
-  >
-=======
   EE extends string = string,
   Defaults = {}
->
->>>>>>> 43eab923
+  >
   extends LegacyOptions<Props, D, C, M, Mixin, Extends>,
   ComponentInternalOptions,
   ComponentCustomOptions {
@@ -184,38 +179,21 @@
   Extends extends ComponentOptionsMixin = ComponentOptionsMixin,
   E extends EmitsOptions = EmitsOptions,
   EE extends string = string
-<<<<<<< HEAD
-  > = ComponentOptionsBase<Props, RawBindings, D, C, M, Mixin, Extends, E, EE> & {
+  > = ComponentOptionsBase<
+    Props,
+    RawBindings,
+    D,
+    C,
+    M,
+    Mixin,
+    Extends,
+    E,
+    EE,
+    {}
+  > & {
     props?: undefined
   } & ThisType<
-    CreateComponentPublicInstance<
-      {},
-      RawBindings,
-      D,
-      C,
-      M,
-      Mixin,
-      Extends,
-      E,
-      Readonly<Props>
-    >
-=======
-> = ComponentOptionsBase<
-  Props,
-  RawBindings,
-  D,
-  C,
-  M,
-  Mixin,
-  Extends,
-  E,
-  EE,
-  {}
-> & {
-  props?: undefined
-} & ThisType<
     CreateComponentPublicInstance<{}, RawBindings, D, C, M, Mixin, Extends, E>
->>>>>>> 43eab923
   >
 
 export type ComponentOptionsWithArrayProps<
@@ -229,26 +207,20 @@
   E extends EmitsOptions = EmitsOptions,
   EE extends string = string,
   Props = Readonly<{ [key in PropNames]?: any }>
-<<<<<<< HEAD
-  > = ComponentOptionsBase<Props, RawBindings, D, C, M, Mixin, Extends, E, EE> & {
+  > = ComponentOptionsBase<
+    Props,
+    RawBindings,
+    D,
+    C,
+    M,
+    Mixin,
+    Extends,
+    E,
+    EE,
+    {}
+  > & {
     props: PropNames[]
   } & ThisType<
-=======
-> = ComponentOptionsBase<
-  Props,
-  RawBindings,
-  D,
-  C,
-  M,
-  Mixin,
-  Extends,
-  E,
-  EE,
-  {}
-> & {
-  props: PropNames[]
-} & ThisType<
->>>>>>> 43eab923
     CreateComponentPublicInstance<
       Props,
       RawBindings,
@@ -271,29 +243,22 @@
   Extends extends ComponentOptionsMixin = ComponentOptionsMixin,
   E extends EmitsOptions = EmitsOptions,
   EE extends string = string,
-<<<<<<< HEAD
-  Props = Readonly<ExtractPropTypes<PropsOptions>>
-  > = ComponentOptionsBase<Props, RawBindings, D, C, M, Mixin, Extends, E, EE> & {
+  Props = Readonly<ExtractPropTypes<PropsOptions>>,
+  Defaults = ExtractDefaultPropTypes<PropsOptions>
+  > = ComponentOptionsBase<
+    Props,
+    RawBindings,
+    D,
+    C,
+    M,
+    Mixin,
+    Extends,
+    E,
+    EE,
+    Defaults
+  > & {
     props: PropsOptions & ThisType<void>
   } & ThisType<
-=======
-  Props = Readonly<ExtractPropTypes<PropsOptions>>,
-  Defaults = ExtractDefaultPropTypes<PropsOptions>
-> = ComponentOptionsBase<
-  Props,
-  RawBindings,
-  D,
-  C,
-  M,
-  Mixin,
-  Extends,
-  E,
-  EE,
-  Defaults
-> & {
-  props: PropsOptions & ThisType<void>
-} & ThisType<
->>>>>>> 43eab923
     CreateComponentPublicInstance<
       Props,
       RawBindings,
@@ -318,7 +283,7 @@
   Mixin extends ComponentOptionsMixin = any,
   Extends extends ComponentOptionsMixin = any,
   E extends EmitsOptions = any
-> = ComponentOptionsBase<Props, RawBindings, D, C, M, Mixin, Extends, E> &
+  > = ComponentOptionsBase<Props, RawBindings, D, C, M, Mixin, Extends, E> &
   ThisType<
     CreateComponentPublicInstance<
       {},
@@ -436,27 +401,16 @@
   B = {},
   D = {},
   C extends ComputedOptions = {},
-<<<<<<< HEAD
-  M extends MethodOptions = {}
+  M extends MethodOptions = {},
+  Defaults = {}
   > = {
     P: P
     B: B
     D: D
     C: C
     M: M
-  }
-=======
-  M extends MethodOptions = {},
-  Defaults = {}
-> = {
-  P: P
-  B: B
-  D: D
-  C: C
-  M: M
-  Defaults: Defaults
-}
->>>>>>> 43eab923
+    Defaults: Defaults
+  }
 
 const enum OptionTypes {
   PROPS = 'Props',
