import { makeMap } from './makeMap'

export { makeMap }
export * from './patchFlags'
export * from './shapeFlags'
export * from './slotFlags'
export * from './globalsWhitelist'
export * from './codeframe'
export * from './normalizeProp'
export * from './domTagConfig'
export * from './domAttrConfig'
export * from './escapeHtml'
export * from './looseEqual'
export * from './toDisplayString'

/**
 * List of @babel/parser plugins that are used for template expression
 * transforms and SFC script transforms. By default we enable proposals slated
 * for ES2020. This will need to be updated as the spec moves forward.
 * Full list at https://babeljs.io/docs/en/next/babel-parser#plugins
 */
export const babelParserDefaultPlugins = [
  'bigInt',
  'optionalChaining',
  'nullishCoalescingOperator'
] as const

export const EMPTY_OBJ: { readonly [key: string]: any } = __DEV__
  ? Object.freeze({})
  : {}
export const EMPTY_ARR = __DEV__ ? Object.freeze([]) : []

export const NOOP = () => { }

/**
 * Always return false.
 */
export const NO = () => false

const onRE = /^on[^a-z]/
export const isOn = (key: string) => onRE.test(key)

export const isModelListener = (key: string) => key.startsWith('onUpdate:')

export const extend = Object.assign

export const remove = <T>(arr: T[], el: T) => {
  const i = arr.indexOf(el)
  if (i > -1) {
    arr.splice(i, 1)
  }
}

const hasOwnProperty = Object.prototype.hasOwnProperty
export const hasOwn = (
  val: object,
  key: string | symbol
): key is keyof typeof val => hasOwnProperty.call(val, key)

export const isArray = Array.isArray
export const isMap = (val: unknown): val is Map<any, any> =>
  toTypeString(val) === '[object Map]'
export const isSet = (val: unknown): val is Set<any> =>
  toTypeString(val) === '[object Set]'

export const isDate = (val: unknown): val is Date => val instanceof Date
export const isFunction = (val: unknown): val is Function =>
  typeof val === 'function'
export const isString = (val: unknown): val is string => typeof val === 'string'
export const isSymbol = (val: unknown): val is symbol => typeof val === 'symbol'
export const isObject = (val: unknown): val is Record<any, any> =>
  val !== null && typeof val === 'object'

export const isPromise = <T = any>(val: unknown): val is Promise<T> => {
  return isObject(val) && isFunction(val.then) && isFunction(val.catch)
}

export const objectToString = Object.prototype.toString
export const toTypeString = (value: unknown): string =>
  objectToString.call(value)

export const toRawType = (value: unknown): string => {
  // extract "RawType" from strings like "[object RawType]"
  return toTypeString(value).slice(8, -1)
}

export const isPlainObject = (val: unknown): val is object =>
  toTypeString(val) === '[object Object]'

export const isIntegerKey = (key: unknown) =>
  isString(key) &&
  key !== 'NaN' &&
  key[0] !== '-' &&
  '' + parseInt(key, 10) === key

export const isReservedProp = /*#__PURE__*/ makeMap(
<<<<<<< HEAD
  'key,ref,' +
  'onVnodeBeforeMount,onVnodeMounted,' +
  'onVnodeBeforeUpdate,onVnodeUpdated,' +
  'onVnodeBeforeUnmount,onVnodeUnmounted'
=======
  // the leading comma is intentional so empty string "" is also included
  ',key,ref,' +
    'onVnodeBeforeMount,onVnodeMounted,' +
    'onVnodeBeforeUpdate,onVnodeUpdated,' +
    'onVnodeBeforeUnmount,onVnodeUnmounted'
>>>>>>> 43eab923
)

const cacheStringFunction = <T extends (str: string) => string>(fn: T): T => {
  const cache: Record<string, string> = Object.create(null)
  return ((str: string) => {
    const hit = cache[str]
    return hit || (cache[str] = fn(str))
  }) as any
}

const camelizeRE = /-(\w)/g
/**
 * @private
 */
export const camelize = cacheStringFunction(
  (str: string): string => {
    return str.replace(camelizeRE, (_, c) => (c ? c.toUpperCase() : ''))
  }
)

const hyphenateRE = /\B([A-Z])/g
/**
 * @private
 */
export const hyphenate = cacheStringFunction((str: string) =>
  str.replace(hyphenateRE, '-$1').toLowerCase()
)

/**
 * @private
 */
export const capitalize = cacheStringFunction(
  (str: string) => str.charAt(0).toUpperCase() + str.slice(1)
)

/**
 * @private
 */
export const toHandlerKey = cacheStringFunction(
  (str: string) => (str ? `on${capitalize(str)}` : ``)
)

// compare whether a value has changed, accounting for NaN.
export const hasChanged = (value: any, oldValue: any): boolean =>
  value !== oldValue && (value === value || oldValue === oldValue)

export const invokeArrayFns = (fns: Function[], arg?: any) => {
  for (let i = 0; i < fns.length; i++) {
    fns[i](arg)
  }
}

export const def = (obj: object, key: string | symbol, value: any) => {
  Object.defineProperty(obj, key, {
    configurable: true,
    enumerable: false,
    value
  })
}

export const toNumber = (val: any): any => {
  const n = parseFloat(val)
  return isNaN(n) ? val : n
}

let _globalThis: any
export const getGlobalThis = (): any => {
  return (
    _globalThis ||
    (_globalThis =
      typeof globalThis !== 'undefined'
        ? globalThis
        : typeof self !== 'undefined'
          ? self
          : typeof window !== 'undefined'
            ? window
            : typeof global !== 'undefined'
              ? global
              : {})
  )
}<|MERGE_RESOLUTION|>--- conflicted
+++ resolved
@@ -94,18 +94,11 @@
   '' + parseInt(key, 10) === key
 
 export const isReservedProp = /*#__PURE__*/ makeMap(
-<<<<<<< HEAD
-  'key,ref,' +
+  // the leading comma is intentional so empty string "" is also included
+  ',key,ref,' +
   'onVnodeBeforeMount,onVnodeMounted,' +
   'onVnodeBeforeUpdate,onVnodeUpdated,' +
   'onVnodeBeforeUnmount,onVnodeUnmounted'
-=======
-  // the leading comma is intentional so empty string "" is also included
-  ',key,ref,' +
-    'onVnodeBeforeMount,onVnodeMounted,' +
-    'onVnodeBeforeUpdate,onVnodeUpdated,' +
-    'onVnodeBeforeUnmount,onVnodeUnmounted'
->>>>>>> 43eab923
 )
 
 const cacheStringFunction = <T extends (str: string) => string>(fn: T): T => {
